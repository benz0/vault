--- conflicted
+++ resolved
@@ -46,11 +46,7 @@
         @renderInPlace={{@renderInPlace}}
         @verticalPosition="below"
         @disabled={{@disabled}}
-<<<<<<< HEAD
-        @ariaLabel={{or @label (humanize @id)}}
-=======
         @ariaLabel={{or @ariaLabel @label (humanize @id)}}
->>>>>>> 2a99b365
         as |option|
       >
         {{#if this.shouldRenderName}}
