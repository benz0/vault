--- conflicted
+++ resolved
@@ -73,10 +73,7 @@
 
 // MakeReusableRaftStorage makes a physical raft backend that can be re-used
 // across multiple test clusters in sequence.
-func MakeReusableRaftStorage(
-	t testing.T, logger hclog.Logger, numCores int,
-	addressProvider raftlib.ServerAddressProvider,
-) (ReusableStorage, StorageCleanup) {
+func MakeReusableRaftStorage(t testing.T, logger hclog.Logger, numCores int, addressProvider raftlib.ServerAddressProvider) (ReusableStorage, StorageCleanup) {
 
 	raftDirs := make([]string, numCores)
 	for i := 0; i < numCores; i++ {
@@ -90,11 +87,7 @@
 			conf.DisablePerformanceStandby = true
 			opts.KeepStandbysSealed = true
 			opts.PhysicalFactory = func(t testing.T, coreIdx int, logger hclog.Logger) *vault.PhysicalBackendBundle {
-<<<<<<< HEAD
-				return makeReusableRaftBackend(t, coreIdx, logger, raftDirs[coreIdx], false)
-=======
-				return makeReusableRaftBackend(t, coreIdx, logger, raftDirs[coreIdx], addressProvider)
->>>>>>> cf8eaacd
+				return makeReusableRaftBackend(t, coreIdx, logger, raftDirs[coreIdx], addressProvider, false)
 			}
 		},
 
@@ -115,7 +108,14 @@
 	return storage, cleanup
 }
 
-<<<<<<< HEAD
+// CloseRaftStorage closes open files being used by raft.
+func CloseRaftStorage(t testing.T, cluster *vault.TestCluster, idx int) {
+	raftStorage := cluster.Cores[idx].UnderlyingRawStorage.(*raft.RaftBackend)
+	if err := raftStorage.Close(); err != nil {
+		t.Fatal(err)
+	}
+}
+
 func MakeReusableRaftHAStorage(t testing.T, logger hclog.Logger, numCores int, bundle *vault.PhysicalBackendBundle) (ReusableStorage, StorageCleanup) {
 	raftDirs := make([]string, numCores)
 	for i := 0; i < numCores; i++ {
@@ -127,7 +127,7 @@
 			conf.DisablePerformanceStandby = true
 			opts.KeepStandbysSealed = true
 			opts.PhysicalFactory = func(t testing.T, coreIdx int, logger hclog.Logger) *vault.PhysicalBackendBundle {
-				haBundle := makeReusableRaftBackend(t, coreIdx, logger, raftDirs[coreIdx], true)
+				haBundle := makeReusableRaftBackend(t, coreIdx, logger, raftDirs[coreIdx], nil, true)
 
 				return &vault.PhysicalBackendBundle{
 					Backend:   bundle.Backend,
@@ -158,14 +158,6 @@
 	}
 
 	return storage, cleanup
-=======
-// CloseRaftStorage closes open files being used by raft.
-func CloseRaftStorage(t testing.T, cluster *vault.TestCluster, idx int) {
-	raftStorage := cluster.Cores[idx].UnderlyingRawStorage.(*raft.RaftBackend)
-	if err := raftStorage.Close(); err != nil {
-		t.Fatal(err)
-	}
->>>>>>> cf8eaacd
 }
 
 func makeRaftDir(t testing.T) string {
@@ -177,15 +169,8 @@
 	return raftDir
 }
 
-<<<<<<< HEAD
-func makeReusableRaftBackend(t testing.T, coreIdx int, logger hclog.Logger, raftDir string, ha bool) *vault.PhysicalBackendBundle {
-=======
-func makeReusableRaftBackend(
-	t testing.T, coreIdx int, logger hclog.Logger, raftDir string,
-	addressProvider raftlib.ServerAddressProvider,
-) *vault.PhysicalBackendBundle {
+func makeReusableRaftBackend(t testing.T, coreIdx int, logger hclog.Logger, raftDir string, addressProvider raftlib.ServerAddressProvider, ha bool) *vault.PhysicalBackendBundle {
 
->>>>>>> cf8eaacd
 	nodeID := fmt.Sprintf("core-%d", coreIdx)
 	conf := map[string]string{
 		"path":                   raftDir,
@@ -198,19 +183,16 @@
 		t.Fatal(err)
 	}
 
-<<<<<<< HEAD
+	if addressProvider != nil {
+		backend.(*raft.RaftBackend).SetServerAddressProvider(addressProvider)
+	}
+
 	bundle := new(vault.PhysicalBackendBundle)
 
 	if ha {
 		bundle.HABackend = backend.(physical.HABackend)
 	} else {
 		bundle.Backend = backend
-=======
-	backend.(*raft.RaftBackend).SetServerAddressProvider(addressProvider)
-
-	return &vault.PhysicalBackendBundle{
-		Backend: backend,
->>>>>>> cf8eaacd
 	}
 	return bundle
 }