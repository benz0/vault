// Copyright (c) HashiCorp, Inc.
// SPDX-License-Identifier: MPL-2.0

package keysutil

import (
	"bytes"
	"context"
	"crypto"
	"crypto/aes"
	"crypto/cipher"
	"crypto/ecdsa"
	"crypto/elliptic"
	"crypto/hmac"
	"crypto/rand"
	"crypto/rsa"
	"crypto/sha256"
	"crypto/x509"
	"encoding/asn1"
	"encoding/base64"
	"encoding/json"
	"encoding/pem"
	"errors"
	"fmt"
	"io"
	"math/big"
	"path"
	"strconv"
	"strings"
	"sync"
	"sync/atomic"
	"time"

	"golang.org/x/crypto/chacha20poly1305"
	"golang.org/x/crypto/ed25519"
	"golang.org/x/crypto/hkdf"

	"github.com/hashicorp/errwrap"
	uuid "github.com/hashicorp/go-uuid"
	"github.com/hashicorp/vault/sdk/helper/errutil"
	"github.com/hashicorp/vault/sdk/helper/jsonutil"
	"github.com/hashicorp/vault/sdk/helper/kdf"
	"github.com/hashicorp/vault/sdk/logical"
)

// Careful with iota; don't put anything before it in this const block because
// we need the default of zero to be the old-style KDF
const (
	Kdf_hmac_sha256_counter = iota // built-in helper
	Kdf_hkdf_sha256                // golang.org/x/crypto/hkdf

	HmacMinKeySize = 256 / 8
	HmacMaxKeySize = 4096 / 8
)

// Or this one...we need the default of zero to be the original AES256-GCM96
const (
	KeyType_AES256_GCM96 = iota
	KeyType_ECDSA_P256
	KeyType_ED25519
	KeyType_RSA2048
	KeyType_RSA4096
	KeyType_ChaCha20_Poly1305
	KeyType_ECDSA_P384
	KeyType_ECDSA_P521
	KeyType_AES128_GCM96
	KeyType_RSA3072
	KeyType_MANAGED_KEY
	KeyType_HMAC
)

const (
	// ErrTooOld is returned whtn the ciphertext or signatures's key version is
	// too old.
	ErrTooOld = "ciphertext or signature version is disallowed by policy (too old)"

	// DefaultVersionTemplate is used when no version template is provided.
	DefaultVersionTemplate = "vault:v{{version}}:"
)

type AEADFactory interface {
	GetAEAD(iv []byte) (cipher.AEAD, error)
}

type AssociatedDataFactory interface {
	GetAssociatedData() ([]byte, error)
}

type ManagedKeyFactory interface {
	GetManagedKeyParameters() ManagedKeyParameters
}

type RestoreInfo struct {
	Time    time.Time `json:"time"`
	Version int       `json:"version"`
}

type BackupInfo struct {
	Time    time.Time `json:"time"`
	Version int       `json:"version"`
}

type SigningOptions struct {
	HashAlgorithm    HashType
	Marshaling       MarshalingType
	SaltLength       int
	SigAlgorithm     string
	ManagedKeyParams ManagedKeyParameters
}

type SigningResult struct {
	Signature string
	PublicKey []byte
}

type ecdsaSignature struct {
	R, S *big.Int
}

type KeyType int

func (kt KeyType) EncryptionSupported() bool {
	switch kt {
	case KeyType_AES128_GCM96, KeyType_AES256_GCM96, KeyType_ChaCha20_Poly1305, KeyType_RSA2048, KeyType_RSA3072, KeyType_RSA4096, KeyType_MANAGED_KEY:
		return true
	}
	return false
}

func (kt KeyType) DecryptionSupported() bool {
	switch kt {
	case KeyType_AES128_GCM96, KeyType_AES256_GCM96, KeyType_ChaCha20_Poly1305, KeyType_RSA2048, KeyType_RSA3072, KeyType_RSA4096, KeyType_MANAGED_KEY:
		return true
	}
	return false
}

func (kt KeyType) SigningSupported() bool {
	switch kt {
	case KeyType_ECDSA_P256, KeyType_ECDSA_P384, KeyType_ECDSA_P521, KeyType_ED25519, KeyType_RSA2048, KeyType_RSA3072, KeyType_RSA4096, KeyType_MANAGED_KEY:
		return true
	}
	return false
}

func (kt KeyType) HashSignatureInput() bool {
	switch kt {
	case KeyType_ECDSA_P256, KeyType_ECDSA_P384, KeyType_ECDSA_P521, KeyType_RSA2048, KeyType_RSA3072, KeyType_RSA4096:
		return true
	}
	return false
}

func (kt KeyType) DerivationSupported() bool {
	switch kt {
	case KeyType_AES128_GCM96, KeyType_AES256_GCM96, KeyType_ChaCha20_Poly1305, KeyType_ED25519:
		return true
	}
	return false
}

func (kt KeyType) AssociatedDataSupported() bool {
	switch kt {
	case KeyType_AES128_GCM96, KeyType_AES256_GCM96, KeyType_ChaCha20_Poly1305, KeyType_MANAGED_KEY:
		return true
	}
	return false
}

func (kt KeyType) ImportPublicKeySupported() bool {
	switch kt {
	case KeyType_RSA2048, KeyType_RSA3072, KeyType_RSA4096, KeyType_ECDSA_P256, KeyType_ECDSA_P384, KeyType_ECDSA_P521:
		return true
	}
	return false
}

func (kt KeyType) String() string {
	switch kt {
	case KeyType_AES128_GCM96:
		return "aes128-gcm96"
	case KeyType_AES256_GCM96:
		return "aes256-gcm96"
	case KeyType_ChaCha20_Poly1305:
		return "chacha20-poly1305"
	case KeyType_ECDSA_P256:
		return "ecdsa-p256"
	case KeyType_ECDSA_P384:
		return "ecdsa-p384"
	case KeyType_ECDSA_P521:
		return "ecdsa-p521"
	case KeyType_ED25519:
		return "ed25519"
	case KeyType_RSA2048:
		return "rsa-2048"
	case KeyType_RSA3072:
		return "rsa-3072"
	case KeyType_RSA4096:
		return "rsa-4096"
	case KeyType_HMAC:
		return "hmac"
	case KeyType_MANAGED_KEY:
		return "managed_key"
	}

	return "[unknown]"
}

type KeyData struct {
	Policy       *Policy       `json:"policy"`
	ArchivedKeys *archivedKeys `json:"archived_keys"`
}

// KeyEntry stores the key and metadata
type KeyEntry struct {
	// AES or some other kind that is a pure byte slice like ED25519
	Key []byte `json:"key"`

	// Key used for HMAC functions
	HMACKey []byte `json:"hmac_key"`

	// Time of creation
	CreationTime time.Time `json:"time"`

	EC_X *big.Int `json:"ec_x"`
	EC_Y *big.Int `json:"ec_y"`
	EC_D *big.Int `json:"ec_d"`

	RSAKey       *rsa.PrivateKey `json:"rsa_key"`
	RSAPublicKey *rsa.PublicKey  `json:"rsa_public_key"`

	// The public key in an appropriate format for the type of key
	FormattedPublicKey string `json:"public_key"`

	// If convergent is enabled, the version (falling back to what's in the
	// policy)
	ConvergentVersion int `json:"convergent_version"`

	// This is deprecated (but still filled) in favor of the value above which
	// is more precise
	DeprecatedCreationTime int64 `json:"creation_time"`

	ManagedKeyUUID string `json:"managed_key_id,omitempty"`
}

func (ke *KeyEntry) IsPublicKeyImported() bool {
	var publicKeyImported bool
	if ke.RSAKey == nil && ke.RSAPublicKey != nil {
		publicKeyImported = true
	} else if ke.EC_D == nil && ke.EC_Y != nil && ke.EC_X != nil {
		publicKeyImported = true
	}

	return publicKeyImported
}

// deprecatedKeyEntryMap is used to allow JSON marshal/unmarshal
type deprecatedKeyEntryMap map[int]KeyEntry

// MarshalJSON implements JSON marshaling
func (kem deprecatedKeyEntryMap) MarshalJSON() ([]byte, error) {
	intermediate := map[string]KeyEntry{}
	for k, v := range kem {
		intermediate[strconv.Itoa(k)] = v
	}
	return json.Marshal(&intermediate)
}

// MarshalJSON implements JSON unmarshalling
func (kem deprecatedKeyEntryMap) UnmarshalJSON(data []byte) error {
	intermediate := map[string]KeyEntry{}
	if err := jsonutil.DecodeJSON(data, &intermediate); err != nil {
		return err
	}
	for k, v := range intermediate {
		keyval, err := strconv.Atoi(k)
		if err != nil {
			return err
		}
		kem[keyval] = v
	}

	return nil
}

// keyEntryMap is used to allow JSON marshal/unmarshal
type keyEntryMap map[string]KeyEntry

// PolicyConfig is used to create a new policy
type PolicyConfig struct {
	// The name of the policy
	Name string `json:"name"`

	// The type of key
	Type KeyType

	// Derived keys MUST provide a context and the master underlying key is
	// never used.
	Derived              bool
	KDF                  int
	ConvergentEncryption bool

	// Whether the key is exportable
	Exportable bool

	// Whether the key is allowed to be deleted
	DeletionAllowed bool

	// AllowPlaintextBackup allows taking backup of the policy in plaintext
	AllowPlaintextBackup bool

	// VersionTemplate is used to prefix the ciphertext with information about
	// the key version. It must inclide {{version}} and a delimiter between the
	// version prefix and the ciphertext.
	VersionTemplate string

	// StoragePrefix is used to add a prefix when storing and retrieving the
	// policy object.
	StoragePrefix string
}

// NewPolicy takes a policy config and returns a Policy with those settings.
func NewPolicy(config PolicyConfig) *Policy {
	return &Policy{
		l:                    new(sync.RWMutex),
		Name:                 config.Name,
		Type:                 config.Type,
		Derived:              config.Derived,
		KDF:                  config.KDF,
		ConvergentEncryption: config.ConvergentEncryption,
		ConvergentVersion:    -1,
		Exportable:           config.Exportable,
		DeletionAllowed:      config.DeletionAllowed,
		AllowPlaintextBackup: config.AllowPlaintextBackup,
		VersionTemplate:      config.VersionTemplate,
		StoragePrefix:        config.StoragePrefix,
	}
}

// LoadPolicy will load a policy from the provided storage path and set the
// necessary un-exported variables. It is particularly useful when accessing a
// policy without the lock manager.
func LoadPolicy(ctx context.Context, s logical.Storage, path string) (*Policy, error) {
	raw, err := s.Get(ctx, path)
	if err != nil {
		return nil, err
	}
	if raw == nil {
		return nil, nil
	}

	var policy Policy
	err = jsonutil.DecodeJSON(raw.Value, &policy)
	if err != nil {
		return nil, err
	}

	policy.l = new(sync.RWMutex)

	return &policy, nil
}

// Policy is the struct used to store metadata
type Policy struct {
	// This is a pointer on purpose: if we are running with cache disabled we
	// need to actually swap in the lock manager's lock for this policy with
	// the local lock.
	l *sync.RWMutex
	// writeLocked allows us to implement Lock() and Unlock()
	writeLocked bool
	// Stores whether it's been deleted. This acts as a guard for operations
	// that may write data, e.g. if one request rotates and that request is
	// served after a delete.
	deleted uint32

	Name    string      `json:"name"`
	Key     []byte      `json:"key,omitempty"`      // DEPRECATED
	KeySize int         `json:"key_size,omitempty"` // For algorithms with variable key sizes
	Keys    keyEntryMap `json:"keys"`

	// Derived keys MUST provide a context and the master underlying key is
	// never used. If convergent encryption is true, the context will be used
	// as the nonce as well.
	Derived              bool `json:"derived"`
	KDF                  int  `json:"kdf"`
	ConvergentEncryption bool `json:"convergent_encryption"`

	// Whether the key is exportable
	Exportable bool `json:"exportable"`

	// The minimum version of the key allowed to be used for decryption
	MinDecryptionVersion int `json:"min_decryption_version"`

	// The minimum version of the key allowed to be used for encryption
	MinEncryptionVersion int `json:"min_encryption_version"`

	// The latest key version in this policy
	LatestVersion int `json:"latest_version"`

	// The latest key version in the archive. We never delete these, so this is
	// a max.
	ArchiveVersion int `json:"archive_version"`

	// ArchiveMinVersion is the minimum version of the key in the archive.
	ArchiveMinVersion int `json:"archive_min_version"`

	// MinAvailableVersion is the minimum version of the key present. All key
	// versions before this would have been deleted.
	MinAvailableVersion int `json:"min_available_version"`

	// Whether the key is allowed to be deleted
	DeletionAllowed bool `json:"deletion_allowed"`

	// The version of the convergent nonce to use
	ConvergentVersion int `json:"convergent_version"`

	// The type of key
	Type KeyType `json:"type"`

	// BackupInfo indicates the information about the backup action taken on
	// this policy
	BackupInfo *BackupInfo `json:"backup_info"`

	// RestoreInfo indicates the information about the restore action taken on
	// this policy
	RestoreInfo *RestoreInfo `json:"restore_info"`

	// AllowPlaintextBackup allows taking backup of the policy in plaintext
	AllowPlaintextBackup bool `json:"allow_plaintext_backup"`

	// VersionTemplate is used to prefix the ciphertext with information about
	// the key version. It must inclide {{version}} and a delimiter between the
	// version prefix and the ciphertext.
	VersionTemplate string `json:"version_template"`

	// StoragePrefix is used to add a prefix when storing and retrieving the
	// policy object.
	StoragePrefix string `json:"storage_prefix"`

	// AutoRotatePeriod defines how frequently the key should automatically
	// rotate. Setting this to zero disables automatic rotation for the key.
	AutoRotatePeriod time.Duration `json:"auto_rotate_period"`

	// versionPrefixCache stores caches of version prefix strings and the split
	// version template.
	versionPrefixCache sync.Map

	// Imported indicates whether the key was generated by Vault or imported
	// from an external source
	Imported bool

	// AllowImportedKeyRotation indicates whether an imported key may be rotated by Vault
	AllowImportedKeyRotation bool
}

func (p *Policy) Lock(exclusive bool) {
	if exclusive {
		p.l.Lock()
		p.writeLocked = true
	} else {
		p.l.RLock()
	}
}

func (p *Policy) Unlock() {
	if p.writeLocked {
		p.writeLocked = false
		p.l.Unlock()
	} else {
		p.l.RUnlock()
	}
}

// ArchivedKeys stores old keys. This is used to keep the key loading time sane
// when there are huge numbers of rotations.
type archivedKeys struct {
	Keys []KeyEntry `json:"keys"`
}

func (p *Policy) LoadArchive(ctx context.Context, storage logical.Storage) (*archivedKeys, error) {
	archive := &archivedKeys{}

	raw, err := storage.Get(ctx, path.Join(p.StoragePrefix, "archive", p.Name))
	if err != nil {
		return nil, err
	}
	if raw == nil {
		archive.Keys = make([]KeyEntry, 0)
		return archive, nil
	}

	if err := jsonutil.DecodeJSON(raw.Value, archive); err != nil {
		return nil, err
	}

	return archive, nil
}

func (p *Policy) storeArchive(ctx context.Context, storage logical.Storage, archive *archivedKeys) error {
	// Encode the policy
	buf, err := json.Marshal(archive)
	if err != nil {
		return err
	}

	// Write the policy into storage
	err = storage.Put(ctx, &logical.StorageEntry{
		Key:   path.Join(p.StoragePrefix, "archive", p.Name),
		Value: buf,
	})
	if err != nil {
		return err
	}

	return nil
}

// handleArchiving manages the movement of keys to and from the policy archive.
// This should *ONLY* be called from Persist() since it assumes that the policy
// will be persisted afterwards.
func (p *Policy) handleArchiving(ctx context.Context, storage logical.Storage) error {
	// We need to move keys that are no longer accessible to archivedKeys, and keys
	// that now need to be accessible back here.
	//
	// For safety, because there isn't really a good reason to, we never delete
	// keys from the archive even when we move them back.

	// Check if we have the latest minimum version in the current set of keys
	_, keysContainsMinimum := p.Keys[strconv.Itoa(p.MinDecryptionVersion)]

	// Sanity checks
	switch {
	case p.MinDecryptionVersion < 1:
		return fmt.Errorf("minimum decryption version of %d is less than 1", p.MinDecryptionVersion)
	case p.LatestVersion < 1:
		return fmt.Errorf("latest version of %d is less than 1", p.LatestVersion)
	case !keysContainsMinimum && p.ArchiveVersion != p.LatestVersion:
		return fmt.Errorf("need to move keys from archive but archive version not up-to-date")
	case p.ArchiveVersion > p.LatestVersion:
		return fmt.Errorf("archive version of %d is greater than the latest version %d",
			p.ArchiveVersion, p.LatestVersion)
	case p.MinEncryptionVersion > 0 && p.MinEncryptionVersion < p.MinDecryptionVersion:
		return fmt.Errorf("minimum decryption version of %d is greater than minimum encryption version %d",
			p.MinDecryptionVersion, p.MinEncryptionVersion)
	case p.MinDecryptionVersion > p.LatestVersion:
		return fmt.Errorf("minimum decryption version of %d is greater than the latest version %d",
			p.MinDecryptionVersion, p.LatestVersion)
	}

	archive, err := p.LoadArchive(ctx, storage)
	if err != nil {
		return err
	}

	if !keysContainsMinimum {
		// Need to move keys *from* archive
		for i := p.MinDecryptionVersion; i <= p.LatestVersion; i++ {
			p.Keys[strconv.Itoa(i)] = archive.Keys[i-p.MinAvailableVersion]
		}

		return nil
	}

	// Need to move keys *to* archive

	// We need a size that is equivalent to the latest version (number of keys)
	// but adding one since slice numbering starts at 0 and we're indexing by
	// key version
	if len(archive.Keys)+p.MinAvailableVersion < p.LatestVersion+1 {
		// Increase the size of the archive slice
		newKeys := make([]KeyEntry, p.LatestVersion-p.MinAvailableVersion+1)
		copy(newKeys, archive.Keys)
		archive.Keys = newKeys
	}

	// We are storing all keys in the archive, so we ensure that it is up to
	// date up to p.LatestVersion
	for i := p.ArchiveVersion + 1; i <= p.LatestVersion; i++ {
		archive.Keys[i-p.MinAvailableVersion] = p.Keys[strconv.Itoa(i)]
		p.ArchiveVersion = i
	}

	// Trim the keys if required
	if p.ArchiveMinVersion < p.MinAvailableVersion {
		archive.Keys = archive.Keys[p.MinAvailableVersion-p.ArchiveMinVersion:]
		p.ArchiveMinVersion = p.MinAvailableVersion
	}

	err = p.storeArchive(ctx, storage, archive)
	if err != nil {
		return err
	}

	// Perform deletion afterwards so that if there is an error saving we
	// haven't messed with the current policy
	for i := p.LatestVersion - len(p.Keys) + 1; i < p.MinDecryptionVersion; i++ {
		delete(p.Keys, strconv.Itoa(i))
	}

	return nil
}

func (p *Policy) Persist(ctx context.Context, storage logical.Storage) (retErr error) {
	if atomic.LoadUint32(&p.deleted) == 1 {
		return errors.New("key has been deleted, not persisting")
	}

	// Other functions will take care of restoring other values; this is just
	// responsible for archiving and keys since the archive function can modify
	// keys. At the moment one of the other functions calling persist will also
	// roll back keys, but better safe than sorry and this doesn't happen
	// enough to worry about the speed tradeoff.
	priorArchiveVersion := p.ArchiveVersion
	var priorKeys keyEntryMap

	if p.Keys != nil {
		priorKeys = keyEntryMap{}
		for k, v := range p.Keys {
			priorKeys[k] = v
		}
	}

	defer func() {
		if retErr != nil {
			p.ArchiveVersion = priorArchiveVersion
			p.Keys = priorKeys
		}
	}()

	err := p.handleArchiving(ctx, storage)
	if err != nil {
		return err
	}

	// Encode the policy
	buf, err := p.Serialize()
	if err != nil {
		return err
	}

	// Write the policy into storage
	err = storage.Put(ctx, &logical.StorageEntry{
		Key:   path.Join(p.StoragePrefix, "policy", p.Name),
		Value: buf,
	})
	if err != nil {
		return err
	}

	return nil
}

func (p *Policy) Serialize() ([]byte, error) {
	return json.Marshal(p)
}

func (p *Policy) NeedsUpgrade() bool {
	// Ensure we've moved from Key -> Keys
	if p.Key != nil && len(p.Key) > 0 {
		return true
	}

	// With archiving, past assumptions about the length of the keys map are no
	// longer valid
	if p.LatestVersion == 0 && len(p.Keys) != 0 {
		return true
	}

	// We disallow setting the version to 0, since they start at 1 since moving
	// to rotate-able keys, so update if it's set to 0
	if p.MinDecryptionVersion == 0 {
		return true
	}

	// On first load after an upgrade, copy keys to the archive
	if p.ArchiveVersion == 0 {
		return true
	}

	// Need to write the version if zero; for version 3 on we set this to -1 to
	// ignore it since we store this information in each key entry
	if p.ConvergentEncryption && p.ConvergentVersion == 0 {
		return true
	}

	if p.Keys[strconv.Itoa(p.LatestVersion)].HMACKey == nil || len(p.Keys[strconv.Itoa(p.LatestVersion)].HMACKey) == 0 {
		return true
	}

	return false
}

func (p *Policy) Upgrade(ctx context.Context, storage logical.Storage, randReader io.Reader) (retErr error) {
	priorKey := p.Key
	priorLatestVersion := p.LatestVersion
	priorMinDecryptionVersion := p.MinDecryptionVersion
	priorConvergentVersion := p.ConvergentVersion
	var priorKeys keyEntryMap

	if p.Keys != nil {
		priorKeys = keyEntryMap{}
		for k, v := range p.Keys {
			priorKeys[k] = v
		}
	}

	defer func() {
		if retErr != nil {
			p.Key = priorKey
			p.LatestVersion = priorLatestVersion
			p.MinDecryptionVersion = priorMinDecryptionVersion
			p.ConvergentVersion = priorConvergentVersion
			p.Keys = priorKeys
		}
	}()

	persistNeeded := false
	// Ensure we've moved from Key -> Keys
	if p.Key != nil && len(p.Key) > 0 {
		p.MigrateKeyToKeysMap()
		persistNeeded = true
	}

	// With archiving, past assumptions about the length of the keys map are no
	// longer valid
	if p.LatestVersion == 0 && len(p.Keys) != 0 {
		p.LatestVersion = len(p.Keys)
		persistNeeded = true
	}

	// We disallow setting the version to 0, since they start at 1 since moving
	// to rotate-able keys, so update if it's set to 0
	if p.MinDecryptionVersion == 0 {
		p.MinDecryptionVersion = 1
		persistNeeded = true
	}

	// On first load after an upgrade, copy keys to the archive
	if p.ArchiveVersion == 0 {
		persistNeeded = true
	}

	if p.ConvergentEncryption && p.ConvergentVersion == 0 {
		p.ConvergentVersion = 1
		persistNeeded = true
	}

	if p.Keys[strconv.Itoa(p.LatestVersion)].HMACKey == nil || len(p.Keys[strconv.Itoa(p.LatestVersion)].HMACKey) == 0 {
		entry := p.Keys[strconv.Itoa(p.LatestVersion)]
		hmacKey, err := uuid.GenerateRandomBytesWithReader(32, randReader)
		if err != nil {
			return err
		}
		entry.HMACKey = hmacKey
		p.Keys[strconv.Itoa(p.LatestVersion)] = entry
		persistNeeded = true
	}

	if persistNeeded {
		err := p.Persist(ctx, storage)
		if err != nil {
			return err
		}
	}

	return nil
}

// GetKey is used to derive the encryption key that should be used depending
// on the policy. If derivation is disabled the raw key is used and no context
// is required, otherwise the KDF mode is used with the context to derive the
// proper key.
func (p *Policy) GetKey(context []byte, ver, numBytes int) ([]byte, error) {
	// Fast-path non-derived keys
	if !p.Derived {
		keyEntry, err := p.safeGetKeyEntry(ver)
		if err != nil {
			return nil, err
		}

		return keyEntry.Key, nil
	}

	return p.DeriveKey(context, nil, ver, numBytes)
}

// DeriveKey is used to derive a symmetric key given a context and salt.  This does not
// check the policies Derived flag, but just implements the derivation logic.  GetKey
// is responsible for switching on the policy config.
func (p *Policy) DeriveKey(context, salt []byte, ver int, numBytes int) ([]byte, error) {
	if !p.Type.DerivationSupported() {
		return nil, errutil.UserError{Err: fmt.Sprintf("derivation not supported for key type %v", p.Type)}
	}

	if p.Keys == nil || p.LatestVersion == 0 {
		return nil, errutil.InternalError{Err: "unable to access the key; no key versions found"}
	}

	if ver <= 0 || ver > p.LatestVersion {
		return nil, errutil.UserError{Err: "invalid key version"}
	}

	// Ensure a context is provided
	if len(context) == 0 {
		return nil, errutil.UserError{Err: "missing 'context' for key derivation; the key was created using a derived key, which means additional, per-request information must be included in order to perform operations with the key"}
	}

	keyEntry, err := p.safeGetKeyEntry(ver)
	if err != nil {
		return nil, err
	}

	switch p.KDF {
	case Kdf_hmac_sha256_counter:
		prf := kdf.HMACSHA256PRF
		prfLen := kdf.HMACSHA256PRFLen
		return kdf.CounterMode(prf, prfLen, keyEntry.Key, append(context, salt...), 256)

	case Kdf_hkdf_sha256:
		reader := hkdf.New(sha256.New, keyEntry.Key, salt, context)
		derBytes := bytes.NewBuffer(nil)
		derBytes.Grow(numBytes)
		limReader := &io.LimitedReader{
			R: reader,
			N: int64(numBytes),
		}

		switch p.Type {
		case KeyType_AES128_GCM96, KeyType_AES256_GCM96, KeyType_ChaCha20_Poly1305:
			n, err := derBytes.ReadFrom(limReader)
			if err != nil {
				return nil, errutil.InternalError{Err: fmt.Sprintf("error reading returned derived bytes: %v", err)}
			}
			if n != int64(numBytes) {
				return nil, errutil.InternalError{Err: fmt.Sprintf("unable to read enough derived bytes, needed %d, got %d", numBytes, n)}
			}
			return derBytes.Bytes(), nil

		case KeyType_ED25519:
			// We use the limited reader containing the derived bytes as the
			// "random" input to the generation function
			_, pri, err := ed25519.GenerateKey(limReader)
			if err != nil {
				return nil, errutil.InternalError{Err: fmt.Sprintf("error generating derived key: %v", err)}
			}
			return pri, nil

		default:
			return nil, errutil.InternalError{Err: "unsupported key type for derivation"}
		}

	default:
		return nil, errutil.InternalError{Err: "unsupported key derivation mode"}
	}
}

func (p *Policy) safeGetKeyEntry(ver int) (KeyEntry, error) {
	keyVerStr := strconv.Itoa(ver)
	keyEntry, ok := p.Keys[keyVerStr]
	if !ok {
		return keyEntry, errutil.UserError{Err: "no such key version"}
	}
	return keyEntry, nil
}

func (p *Policy) convergentVersion(ver int) int {
	if !p.ConvergentEncryption {
		return 0
	}

	convergentVersion := p.ConvergentVersion
	if convergentVersion == 0 {
		// For some reason, not upgraded yet
		convergentVersion = 1
	}
	currKey := p.Keys[strconv.Itoa(ver)]
	if currKey.ConvergentVersion != 0 {
		convergentVersion = currKey.ConvergentVersion
	}

	return convergentVersion
}

func (p *Policy) Encrypt(ver int, context, nonce []byte, value string) (string, error) {
	return p.EncryptWithFactory(ver, context, nonce, value, nil)
}

func (p *Policy) Decrypt(context, nonce []byte, value string) (string, error) {
	return p.DecryptWithFactory(context, nonce, value, nil)
}

func (p *Policy) DecryptWithFactory(context, nonce []byte, value string, factories ...interface{}) (string, error) {
	if !p.Type.DecryptionSupported() {
		return "", errutil.UserError{Err: fmt.Sprintf("message decryption not supported for key type %v", p.Type)}
	}

	tplParts, err := p.getTemplateParts()
	if err != nil {
		return "", err
	}

	// Verify the prefix
	if !strings.HasPrefix(value, tplParts[0]) {
		return "", errutil.UserError{Err: "invalid ciphertext: no prefix"}
	}

	splitVerCiphertext := strings.SplitN(strings.TrimPrefix(value, tplParts[0]), tplParts[1], 2)
	if len(splitVerCiphertext) != 2 {
		return "", errutil.UserError{Err: "invalid ciphertext: wrong number of fields"}
	}

	ver, err := strconv.Atoi(splitVerCiphertext[0])
	if err != nil {
		return "", errutil.UserError{Err: "invalid ciphertext: version number could not be decoded"}
	}

	if ver == 0 {
		// Compatibility mode with initial implementation, where keys start at
		// zero
		ver = 1
	}

	if ver > p.LatestVersion {
		return "", errutil.UserError{Err: "invalid ciphertext: version is too new"}
	}

	if p.MinDecryptionVersion > 0 && ver < p.MinDecryptionVersion {
		return "", errutil.UserError{Err: ErrTooOld}
	}

	convergentVersion := p.convergentVersion(ver)
	if convergentVersion == 1 && (nonce == nil || len(nonce) == 0) {
		return "", errutil.UserError{Err: "invalid convergent nonce supplied"}
	}

	// Decode the base64
	decoded, err := base64.StdEncoding.DecodeString(splitVerCiphertext[1])
	if err != nil {
		return "", errutil.UserError{Err: "invalid ciphertext: could not decode base64"}
	}

	var plain []byte

	switch p.Type {
	case KeyType_AES128_GCM96, KeyType_AES256_GCM96, KeyType_ChaCha20_Poly1305:
		numBytes := 32
		if p.Type == KeyType_AES128_GCM96 {
			numBytes = 16
		}

		encKey, err := p.GetKey(context, ver, numBytes)
		if err != nil {
			return "", err
		}

		if len(encKey) != numBytes {
			return "", errutil.InternalError{Err: "could not derive enc key, length not correct"}
		}

		symopts := SymmetricOpts{
			Convergent:        p.ConvergentEncryption,
			ConvergentVersion: p.ConvergentVersion,
		}
		for index, rawFactory := range factories {
			if rawFactory == nil {
				continue
			}
			switch factory := rawFactory.(type) {
			case AEADFactory:
				symopts.AEADFactory = factory
			case AssociatedDataFactory:
				symopts.AdditionalData, err = factory.GetAssociatedData()
				if err != nil {
					return "", errutil.InternalError{Err: fmt.Sprintf("unable to get associated_data/additional_data from factory[%d]: %v", index, err)}
				}
			case ManagedKeyFactory:
			default:
				return "", errutil.InternalError{Err: fmt.Sprintf("unknown type of factory[%d]: %T", index, rawFactory)}
			}
		}

		plain, err = p.SymmetricDecryptRaw(encKey, decoded, symopts)
		if err != nil {
			return "", err
		}
	case KeyType_RSA2048, KeyType_RSA3072, KeyType_RSA4096:
		keyEntry, err := p.safeGetKeyEntry(ver)
		if err != nil {
			return "", err
		}
		key := keyEntry.RSAKey
		if key == nil {
			return "", errutil.InternalError{Err: fmt.Sprintf("cannot decrypt ciphertext, key version does not have a private counterpart")}
		}
		plain, err = rsa.DecryptOAEP(sha256.New(), rand.Reader, key, decoded, nil)
		if err != nil {
			return "", errutil.InternalError{Err: fmt.Sprintf("failed to RSA decrypt the ciphertext: %v", err)}
		}
	case KeyType_MANAGED_KEY:
		keyEntry, err := p.safeGetKeyEntry(ver)
		if err != nil {
			return "", err
		}
		var aad []byte
		var managedKeyFactory ManagedKeyFactory
		for _, f := range factories {
			switch factory := f.(type) {
			case AssociatedDataFactory:
				aad, err = factory.GetAssociatedData()
				if err != nil {
					return "", err
				}
			case ManagedKeyFactory:
				managedKeyFactory = factory
			}
		}

		if managedKeyFactory == nil {
			return "", errors.New("key type is managed_key, but managed key parameters were not provided")
		}

		plain, err = p.decryptWithManagedKey(managedKeyFactory.GetManagedKeyParameters(), keyEntry, decoded, nonce, aad)
		if err != nil {
			return "", err
		}

	default:
		return "", errutil.InternalError{Err: fmt.Sprintf("unsupported key type %v", p.Type)}
	}

	return base64.StdEncoding.EncodeToString(plain), nil
}

func (p *Policy) HMACKey(version int) ([]byte, error) {
	switch {
	case version < 0:
		return nil, fmt.Errorf("key version does not exist (cannot be negative)")
	case version > p.LatestVersion:
		return nil, fmt.Errorf("key version does not exist; latest key version is %d", p.LatestVersion)
	}
	keyEntry, err := p.safeGetKeyEntry(version)
	if err != nil {
		return nil, err
	}

	if p.Type == KeyType_HMAC {
		return keyEntry.Key, nil
	}
	if keyEntry.HMACKey == nil {
		return nil, fmt.Errorf("no HMAC key exists for that key version")
	}
	return keyEntry.HMACKey, nil
}

func (p *Policy) Sign(ver int, context, input []byte, hashAlgorithm HashType, sigAlgorithm string, marshaling MarshalingType) (*SigningResult, error) {
	return p.SignWithOptions(ver, context, input, &SigningOptions{
		HashAlgorithm: hashAlgorithm,
		Marshaling:    marshaling,
		SaltLength:    rsa.PSSSaltLengthAuto,
		SigAlgorithm:  sigAlgorithm,
	})
}

func (p *Policy) minRSAPSSSaltLength() int {
	// https://cs.opensource.google/go/go/+/refs/tags/go1.19:src/crypto/rsa/pss.go;l=247
	return rsa.PSSSaltLengthEqualsHash
}

func (p *Policy) maxRSAPSSSaltLength(priv *rsa.PrivateKey, hash crypto.Hash) int {
	// https://cs.opensource.google/go/go/+/refs/tags/go1.19:src/crypto/rsa/pss.go;l=288
	return (priv.N.BitLen()-1+7)/8 - 2 - hash.Size()
}

func (p *Policy) validRSAPSSSaltLength(priv *rsa.PrivateKey, hash crypto.Hash, saltLength int) bool {
	return p.minRSAPSSSaltLength() <= saltLength && saltLength <= p.maxRSAPSSSaltLength(priv, hash)
}

func (p *Policy) SignWithOptions(ver int, context, input []byte, options *SigningOptions) (*SigningResult, error) {
	if !p.Type.SigningSupported() {
		return nil, fmt.Errorf("message signing not supported for key type %v", p.Type)
	}

	switch {
	case ver == 0:
		ver = p.LatestVersion
	case ver < 0:
		return nil, errutil.UserError{Err: "requested version for signing is negative"}
	case ver > p.LatestVersion:
		return nil, errutil.UserError{Err: "requested version for signing is higher than the latest key version"}
	case p.MinEncryptionVersion > 0 && ver < p.MinEncryptionVersion:
		return nil, errutil.UserError{Err: "requested version for signing is less than the minimum encryption key version"}
	}

	var sig []byte
	var pubKey []byte
	var err error
	keyParams, err := p.safeGetKeyEntry(ver)
	if err != nil {
		return nil, err
	}

	// Before signing, check if key has its private part, if not return error
	if keyParams.IsPublicKeyImported() {
		return nil, errutil.UserError{Err: "requested version for signing does not contain a private part"}
	}

	hashAlgorithm := options.HashAlgorithm
	marshaling := options.Marshaling
	saltLength := options.SaltLength
	sigAlgorithm := options.SigAlgorithm

	switch p.Type {
	case KeyType_ECDSA_P256, KeyType_ECDSA_P384, KeyType_ECDSA_P521:
		var curveBits int
		var curve elliptic.Curve
		switch p.Type {
		case KeyType_ECDSA_P384:
			curveBits = 384
			curve = elliptic.P384()
		case KeyType_ECDSA_P521:
			curveBits = 521
			curve = elliptic.P521()
		default:
			curveBits = 256
			curve = elliptic.P256()
		}

		key := &ecdsa.PrivateKey{
			PublicKey: ecdsa.PublicKey{
				Curve: curve,
				X:     keyParams.EC_X,
				Y:     keyParams.EC_Y,
			},
			D: keyParams.EC_D,
		}

		r, s, err := ecdsa.Sign(rand.Reader, key, input)
		if err != nil {
			return nil, err
		}

		switch marshaling {
		case MarshalingTypeASN1:
			// This is used by openssl and X.509
			sig, err = asn1.Marshal(ecdsaSignature{
				R: r,
				S: s,
			})
			if err != nil {
				return nil, err
			}

		case MarshalingTypeJWS:
			// This is used by JWS

			// First we have to get the length of the curve in bytes. Although
			// we only support 256 now, we'll do this in an agnostic way so we
			// can reuse this marshaling if we support e.g. 521. Getting the
			// number of bytes without rounding up would be 65.125 so we need
			// to add one in that case.
			keyLen := curveBits / 8
			if curveBits%8 > 0 {
				keyLen++
			}

			// Now create the output array
			sig = make([]byte, keyLen*2)
			rb := r.Bytes()
			sb := s.Bytes()
			copy(sig[keyLen-len(rb):], rb)
			copy(sig[2*keyLen-len(sb):], sb)

		default:
			return nil, errutil.UserError{Err: "requested marshaling type is invalid"}
		}

	case KeyType_ED25519:
		var key ed25519.PrivateKey

		if p.Derived {
			// Derive the key that should be used
			var err error
			key, err = p.GetKey(context, ver, 32)
			if err != nil {
				return nil, errutil.InternalError{Err: fmt.Sprintf("error deriving key: %v", err)}
			}
			pubKey = key.Public().(ed25519.PublicKey)
		} else {
			key = ed25519.PrivateKey(keyParams.Key)
		}

		// Per docs, do not pre-hash ed25519; it does two passes and performs
		// its own hashing
		sig, err = key.Sign(rand.Reader, input, crypto.Hash(0))
		if err != nil {
			return nil, err
		}

	case KeyType_RSA2048, KeyType_RSA3072, KeyType_RSA4096:
		key := keyParams.RSAKey

		algo, ok := CryptoHashMap[hashAlgorithm]
		if !ok {
			return nil, errutil.InternalError{Err: "unsupported hash algorithm"}
		}

		if sigAlgorithm == "" {
			sigAlgorithm = "pss"
		}

		switch sigAlgorithm {
		case "pss":
			if !p.validRSAPSSSaltLength(key, algo, saltLength) {
				return nil, errutil.UserError{Err: fmt.Sprintf("requested salt length %d is invalid", saltLength)}
			}
			sig, err = rsa.SignPSS(rand.Reader, key, algo, input, &rsa.PSSOptions{SaltLength: saltLength})
			if err != nil {
				return nil, err
			}
		case "pkcs1v15":
			sig, err = rsa.SignPKCS1v15(rand.Reader, key, algo, input)
			if err != nil {
				return nil, err
			}
		default:
			return nil, errutil.InternalError{Err: fmt.Sprintf("unsupported rsa signature algorithm %s", sigAlgorithm)}
		}

	case KeyType_MANAGED_KEY:
		keyEntry, err := p.safeGetKeyEntry(ver)
		if err != nil {
			return nil, err
		}

		sig, err = p.signWithManagedKey(options, keyEntry, input)
		if err != nil {
			return nil, err
		}

	default:
		return nil, fmt.Errorf("unsupported key type %v", p.Type)
	}

	// Convert to base64
	var encoded string
	switch marshaling {
	case MarshalingTypeASN1:
		encoded = base64.StdEncoding.EncodeToString(sig)
	case MarshalingTypeJWS:
		encoded = base64.RawURLEncoding.EncodeToString(sig)
	}
	res := &SigningResult{
		Signature: p.getVersionPrefix(ver) + encoded,
		PublicKey: pubKey,
	}

	return res, nil
}

func (p *Policy) VerifySignature(context, input []byte, hashAlgorithm HashType, sigAlgorithm string, marshaling MarshalingType, sig string) (bool, error) {
	return p.VerifySignatureWithOptions(context, input, sig, &SigningOptions{
		HashAlgorithm: hashAlgorithm,
		Marshaling:    marshaling,
		SaltLength:    rsa.PSSSaltLengthAuto,
		SigAlgorithm:  sigAlgorithm,
	})
}

func (p *Policy) VerifySignatureWithOptions(context, input []byte, sig string, options *SigningOptions) (bool, error) {
	if !p.Type.SigningSupported() {
		return false, errutil.UserError{Err: fmt.Sprintf("message verification not supported for key type %v", p.Type)}
	}

	tplParts, err := p.getTemplateParts()
	if err != nil {
		return false, err
	}

	// Verify the prefix
	if !strings.HasPrefix(sig, tplParts[0]) {
		return false, errutil.UserError{Err: "invalid signature: no prefix"}
	}

	splitVerSig := strings.SplitN(strings.TrimPrefix(sig, tplParts[0]), tplParts[1], 2)
	if len(splitVerSig) != 2 {
		return false, errutil.UserError{Err: "invalid signature: wrong number of fields"}
	}

	ver, err := strconv.Atoi(splitVerSig[0])
	if err != nil {
		return false, errutil.UserError{Err: "invalid signature: version number could not be decoded"}
	}

	if ver > p.LatestVersion {
		return false, errutil.UserError{Err: "invalid signature: version is too new"}
	}

	if p.MinDecryptionVersion > 0 && ver < p.MinDecryptionVersion {
		return false, errutil.UserError{Err: ErrTooOld}
	}

	hashAlgorithm := options.HashAlgorithm
	marshaling := options.Marshaling
	saltLength := options.SaltLength
	sigAlgorithm := options.SigAlgorithm

	var sigBytes []byte
	switch marshaling {
	case MarshalingTypeASN1:
		sigBytes, err = base64.StdEncoding.DecodeString(splitVerSig[1])
	case MarshalingTypeJWS:
		sigBytes, err = base64.RawURLEncoding.DecodeString(splitVerSig[1])
	default:
		return false, errutil.UserError{Err: "requested marshaling type is invalid"}
	}
	if err != nil {
		return false, errutil.UserError{Err: "invalid base64 signature value"}
	}

	switch p.Type {
	// NOTE: Also going to be fail here
	case KeyType_ECDSA_P256, KeyType_ECDSA_P384, KeyType_ECDSA_P521:
		var curve elliptic.Curve
		switch p.Type {
		case KeyType_ECDSA_P384:
			curve = elliptic.P384()
		case KeyType_ECDSA_P521:
			curve = elliptic.P521()
		default:
			curve = elliptic.P256()
		}

		var ecdsaSig ecdsaSignature

		switch marshaling {
		case MarshalingTypeASN1:
			rest, err := asn1.Unmarshal(sigBytes, &ecdsaSig)
			if err != nil {
				return false, errutil.UserError{Err: "supplied signature is invalid"}
			}
			if rest != nil && len(rest) != 0 {
				return false, errutil.UserError{Err: "supplied signature contains extra data"}
			}

		case MarshalingTypeJWS:
			paramLen := len(sigBytes) / 2
			rb := sigBytes[:paramLen]
			sb := sigBytes[paramLen:]
			ecdsaSig.R = new(big.Int)
			ecdsaSig.R.SetBytes(rb)
			ecdsaSig.S = new(big.Int)
			ecdsaSig.S.SetBytes(sb)
		}

		keyParams, err := p.safeGetKeyEntry(ver)
		if err != nil {
			return false, err
		}
		key := &ecdsa.PublicKey{
			Curve: curve,
			X:     keyParams.EC_X,
			Y:     keyParams.EC_Y,
		}

		return ecdsa.Verify(key, input, ecdsaSig.R, ecdsaSig.S), nil

	case KeyType_ED25519:
		var key ed25519.PrivateKey

		if p.Derived {
			// Derive the key that should be used
			var err error
			key, err = p.GetKey(context, ver, 32)
			if err != nil {
				return false, errutil.InternalError{Err: fmt.Sprintf("error deriving key: %v", err)}
			}
		} else {
			key = ed25519.PrivateKey(p.Keys[strconv.Itoa(ver)].Key)
		}

		return ed25519.Verify(key.Public().(ed25519.PublicKey), input, sigBytes), nil

	case KeyType_RSA2048, KeyType_RSA3072, KeyType_RSA4096:
		keyEntry, err := p.safeGetKeyEntry(ver)
		if err != nil {
			return false, err
		}

		algo, ok := CryptoHashMap[hashAlgorithm]
		if !ok {
			return false, errutil.InternalError{Err: "unsupported hash algorithm"}
		}

		if sigAlgorithm == "" {
			sigAlgorithm = "pss"
		}

		switch sigAlgorithm {
		case "pss":
			if keyEntry.IsPublicKeyImported() {
				return false, errutil.UserError{Err: "selected key does not a private part"}
			}
			key := keyEntry.RSAKey
			if !p.validRSAPSSSaltLength(key, algo, saltLength) {
				return false, errutil.UserError{Err: fmt.Sprintf("requested salt length %d is invalid", saltLength)}
			}
			err = rsa.VerifyPSS(&key.PublicKey, algo, input, sigBytes, &rsa.PSSOptions{SaltLength: saltLength})
		case "pkcs1v15":
			var publicKey *rsa.PublicKey
			publicKey = keyEntry.RSAPublicKey
			if !keyEntry.IsPublicKeyImported() {
				publicKey = &keyEntry.RSAKey.PublicKey
			}
			err = rsa.VerifyPKCS1v15(publicKey, algo, input, sigBytes)
		default:
			return false, errutil.InternalError{Err: fmt.Sprintf("unsupported rsa signature algorithm %s", sigAlgorithm)}
		}

		return err == nil, nil

	case KeyType_MANAGED_KEY:
		keyEntry, err := p.safeGetKeyEntry(ver)
		if err != nil {
			return false, err
		}

		return p.verifyWithManagedKey(options, keyEntry, input, sigBytes)

	default:
		return false, errutil.InternalError{Err: fmt.Sprintf("unsupported key type %v", p.Type)}
	}
}

func (p *Policy) Import(ctx context.Context, storage logical.Storage, key []byte, randReader io.Reader) error {
	return p.ImportPublicOrPrivate(ctx, storage, key, true, randReader)
}

func (p *Policy) ImportPublicOrPrivate(ctx context.Context, storage logical.Storage, key []byte, isPrivateKey bool, randReader io.Reader) error {
	now := time.Now()
	entry := KeyEntry{
		CreationTime:           now,
		DeprecatedCreationTime: now.Unix(),
	}

	if p.Type != KeyType_HMAC {
		hmacKey, err := uuid.GenerateRandomBytesWithReader(32, randReader)
		if err != nil {
			return err
		}
		entry.HMACKey = hmacKey
	}

	if (p.Type == KeyType_AES128_GCM96 && len(key) != 16) ||
		((p.Type == KeyType_AES256_GCM96 || p.Type == KeyType_ChaCha20_Poly1305) && len(key) != 32) ||
		(p.Type == KeyType_HMAC && (len(key) < HmacMinKeySize || len(key) > HmacMaxKeySize)) {
		return fmt.Errorf("invalid key size %d bytes for key type %s", len(key), p.Type)
	}

	if p.Type == KeyType_AES128_GCM96 || p.Type == KeyType_AES256_GCM96 || p.Type == KeyType_ChaCha20_Poly1305 || p.Type == KeyType_HMAC {
		entry.Key = key
		if p.Type == KeyType_HMAC {
			p.KeySize = len(key)
		}
	} else {
<<<<<<< HEAD
		var parsedKey any
		var err error
		if isPrivateKey {
			parsedKey, err = x509.ParsePKCS8PrivateKey(key)
			if err != nil {
				if strings.Contains(err.Error(), "unknown elliptic curve") {
					var edErr error
					parsedKey, edErr = ParsePKCS8Ed25519PrivateKey(key)
					if edErr != nil {
						return fmt.Errorf("error parsing asymmetric key:\n - assuming contents are an ed25519 private key: %s\n - original error: %v", edErr, err)
					}

					// Parsing as Ed25519-in-PKCS8-ECPrivateKey succeeded!
				} else {
					return fmt.Errorf("error parsing asymmetric key: %s", err)
				}
=======
		parsedPrivateKey, err := x509.ParsePKCS8PrivateKey(key)
		if err != nil {
			if strings.Contains(err.Error(), "unknown elliptic curve") {
				var edErr error
				parsedPrivateKey, edErr = ParsePKCS8Ed25519PrivateKey(key)
				if edErr != nil {
					return fmt.Errorf("error parsing asymmetric key:\n - assuming contents are an ed25519 private key: %v\n - original error: %w", edErr, err)
				}

				// Parsing as Ed25519-in-PKCS8-ECPrivateKey succeeded!
			} else if strings.Contains(err.Error(), oidSignatureRSAPSS.String()) {
				var rsaErr error
				parsedPrivateKey, rsaErr = ParsePKCS8RSAPSSPrivateKey(key)
				if rsaErr != nil {
					return fmt.Errorf("error parsing asymmetric key:\n - assuming contents are an RSA/PSS private key: %v\n - original error: %w", rsaErr, err)
				}

				// Parsing as RSA-PSS in PKCS8 succeeded!
			} else {
				return fmt.Errorf("error parsing asymmetric key: %s", err)
			}
		}

		switch parsedPrivateKey.(type) {
		case *ecdsa.PrivateKey:
			if p.Type != KeyType_ECDSA_P256 && p.Type != KeyType_ECDSA_P384 && p.Type != KeyType_ECDSA_P521 {
				return fmt.Errorf("invalid key type: expected %s, got %T", p.Type, parsedPrivateKey)
>>>>>>> bf2f1a88
			}
		} else {
			pemBlock, _ := pem.Decode(key)
			parsedKey, err = x509.ParsePKIXPublicKey(pemBlock.Bytes)
			if err != nil {
				return fmt.Errorf("error parsing public key: %s", err)
			}
		}

		err = entry.parseFromKey(p.Type, parsedKey, isPrivateKey)
		if err != nil {
			return err
		}
	}

	p.LatestVersion += 1

	if p.Keys == nil {
		// This is an initial key rotation when generating a new policy. We
		// don't need to call migrate here because if we've called getPolicy to
		// get the policy in the first place it will have been run.
		p.Keys = keyEntryMap{}
	}
	p.Keys[strconv.Itoa(p.LatestVersion)] = entry

	// This ensures that with new key creations min decryption version is set
	// to 1 rather than the int default of 0, since keys start at 1 (either
	// fresh or after migration to the key map)
	if p.MinDecryptionVersion == 0 {
		p.MinDecryptionVersion = 1
	}

	return p.Persist(ctx, storage)
}

// Rotate rotates the policy and persists it to storage.
// If the rotation partially fails, the policy state will be restored.
func (p *Policy) Rotate(ctx context.Context, storage logical.Storage, randReader io.Reader) (retErr error) {
	priorLatestVersion := p.LatestVersion
	priorMinDecryptionVersion := p.MinDecryptionVersion
	var priorKeys keyEntryMap

	if p.Imported && !p.AllowImportedKeyRotation {
		return fmt.Errorf("imported key %s does not allow rotation within Vault", p.Name)
	}

	if p.Keys != nil {
		priorKeys = keyEntryMap{}
		for k, v := range p.Keys {
			priorKeys[k] = v
		}
	}

	defer func() {
		if retErr != nil {
			p.LatestVersion = priorLatestVersion
			p.MinDecryptionVersion = priorMinDecryptionVersion
			p.Keys = priorKeys
		}
	}()

	if err := p.RotateInMemory(randReader); err != nil {
		return err
	}

	p.Imported = false
	return p.Persist(ctx, storage)
}

// RotateInMemory rotates the policy but does not persist it to storage.
func (p *Policy) RotateInMemory(randReader io.Reader) (retErr error) {
	now := time.Now()
	entry := KeyEntry{
		CreationTime:           now,
		DeprecatedCreationTime: now.Unix(),
	}

	hmacKey, err := uuid.GenerateRandomBytesWithReader(32, randReader)
	if err != nil {
		return err
	}
	entry.HMACKey = hmacKey

	switch p.Type {
	case KeyType_AES128_GCM96, KeyType_AES256_GCM96, KeyType_ChaCha20_Poly1305, KeyType_HMAC:
		// Default to 256 bit key
		numBytes := 32
		if p.Type == KeyType_AES128_GCM96 {
			numBytes = 16
		} else if p.Type == KeyType_HMAC {
			numBytes := p.KeySize
			if numBytes < HmacMinKeySize || numBytes > HmacMaxKeySize {
				return fmt.Errorf("invalid key size for HMAC key, must be between %d and %d bytes", HmacMinKeySize, HmacMaxKeySize)
			}
		}
		newKey, err := uuid.GenerateRandomBytesWithReader(numBytes, randReader)
		if err != nil {
			return err
		}
		entry.Key = newKey

	case KeyType_ECDSA_P256, KeyType_ECDSA_P384, KeyType_ECDSA_P521:
		var curve elliptic.Curve
		switch p.Type {
		case KeyType_ECDSA_P384:
			curve = elliptic.P384()
		case KeyType_ECDSA_P521:
			curve = elliptic.P521()
		default:
			curve = elliptic.P256()
		}

		privKey, err := ecdsa.GenerateKey(curve, rand.Reader)
		if err != nil {
			return err
		}
		entry.EC_D = privKey.D
		entry.EC_X = privKey.X
		entry.EC_Y = privKey.Y
		derBytes, err := x509.MarshalPKIXPublicKey(privKey.Public())
		if err != nil {
			return errwrap.Wrapf("error marshaling public key: {{err}}", err)
		}
		pemBlock := &pem.Block{
			Type:  "PUBLIC KEY",
			Bytes: derBytes,
		}
		pemBytes := pem.EncodeToMemory(pemBlock)
		if pemBytes == nil || len(pemBytes) == 0 {
			return fmt.Errorf("error PEM-encoding public key")
		}
		entry.FormattedPublicKey = string(pemBytes)

	case KeyType_ED25519:
		pub, pri, err := ed25519.GenerateKey(randReader)
		if err != nil {
			return err
		}
		entry.Key = pri
		entry.FormattedPublicKey = base64.StdEncoding.EncodeToString(pub)

	case KeyType_RSA2048, KeyType_RSA3072, KeyType_RSA4096:
		bitSize := 2048
		if p.Type == KeyType_RSA3072 {
			bitSize = 3072
		}
		if p.Type == KeyType_RSA4096 {
			bitSize = 4096
		}

		entry.RSAKey, err = rsa.GenerateKey(randReader, bitSize)
		if err != nil {
			return err
		}
	}

	if p.ConvergentEncryption {
		if p.ConvergentVersion == -1 || p.ConvergentVersion > 1 {
			entry.ConvergentVersion = currentConvergentVersion
		}
	}

	p.LatestVersion += 1

	if p.Keys == nil {
		// This is an initial key rotation when generating a new policy. We
		// don't need to call migrate here because if we've called getPolicy to
		// get the policy in the first place it will have been run.
		p.Keys = keyEntryMap{}
	}
	p.Keys[strconv.Itoa(p.LatestVersion)] = entry

	// This ensures that with new key creations min decryption version is set
	// to 1 rather than the int default of 0, since keys start at 1 (either
	// fresh or after migration to the key map)
	if p.MinDecryptionVersion == 0 {
		p.MinDecryptionVersion = 1
	}

	return nil
}

func (p *Policy) MigrateKeyToKeysMap() {
	now := time.Now()
	p.Keys = keyEntryMap{
		"1": KeyEntry{
			Key:                    p.Key,
			CreationTime:           now,
			DeprecatedCreationTime: now.Unix(),
		},
	}
	p.Key = nil
}

// Backup should be called with an exclusive lock held on the policy
func (p *Policy) Backup(ctx context.Context, storage logical.Storage) (out string, retErr error) {
	if !p.Exportable {
		return "", fmt.Errorf("exporting is disallowed on the policy")
	}

	if !p.AllowPlaintextBackup {
		return "", fmt.Errorf("plaintext backup is disallowed on the policy")
	}

	priorBackupInfo := p.BackupInfo

	defer func() {
		if retErr != nil {
			p.BackupInfo = priorBackupInfo
		}
	}()

	// Create a record of this backup operation in the policy
	p.BackupInfo = &BackupInfo{
		Time:    time.Now(),
		Version: p.LatestVersion,
	}
	err := p.Persist(ctx, storage)
	if err != nil {
		return "", errwrap.Wrapf("failed to persist policy with backup info: {{err}}", err)
	}

	// Load the archive only after persisting the policy as the archive can get
	// adjusted while persisting the policy
	archivedKeys, err := p.LoadArchive(ctx, storage)
	if err != nil {
		return "", err
	}

	keyData := &KeyData{
		Policy:       p,
		ArchivedKeys: archivedKeys,
	}

	encodedBackup, err := jsonutil.EncodeJSON(keyData)
	if err != nil {
		return "", err
	}

	return base64.StdEncoding.EncodeToString(encodedBackup), nil
}

func (p *Policy) getTemplateParts() ([]string, error) {
	partsRaw, ok := p.versionPrefixCache.Load("template-parts")
	if ok {
		return partsRaw.([]string), nil
	}

	template := p.VersionTemplate
	if template == "" {
		template = DefaultVersionTemplate
	}

	tplParts := strings.Split(template, "{{version}}")
	if len(tplParts) != 2 {
		return nil, errutil.InternalError{Err: "error parsing version template"}
	}

	p.versionPrefixCache.Store("template-parts", tplParts)
	return tplParts, nil
}

func (p *Policy) getVersionPrefix(ver int) string {
	prefixRaw, ok := p.versionPrefixCache.Load(ver)
	if ok {
		return prefixRaw.(string)
	}

	template := p.VersionTemplate
	if template == "" {
		template = DefaultVersionTemplate
	}

	prefix := strings.ReplaceAll(template, "{{version}}", strconv.Itoa(ver))
	p.versionPrefixCache.Store(ver, prefix)

	return prefix
}

// SymmetricOpts are the arguments to symmetric operations that are "optional", e.g.
// not always used.  This improves the aesthetics of calls to those functions.
type SymmetricOpts struct {
	// Whether to use convergent encryption
	Convergent bool
	// The version of the convergent encryption scheme
	ConvergentVersion int
	// The nonce, if not randomly generated
	Nonce []byte
	// Additional data to include in AEAD authentication
	AdditionalData []byte
	// The HMAC key, for generating IVs in convergent encryption
	HMACKey []byte
	// Allows an external provider of the AEAD, for e.g. managed keys
	AEADFactory AEADFactory
}

// Symmetrically encrypt a plaintext given the convergence configuration and appropriate keys
func (p *Policy) SymmetricEncryptRaw(ver int, encKey, plaintext []byte, opts SymmetricOpts) ([]byte, error) {
	var aead cipher.AEAD
	var err error
	nonce := opts.Nonce

	switch p.Type {
	case KeyType_AES128_GCM96, KeyType_AES256_GCM96:
		// Setup the cipher
		aesCipher, err := aes.NewCipher(encKey)
		if err != nil {
			return nil, errutil.InternalError{Err: err.Error()}
		}

		// Setup the GCM AEAD
		gcm, err := cipher.NewGCM(aesCipher)
		if err != nil {
			return nil, errutil.InternalError{Err: err.Error()}
		}

		aead = gcm

	case KeyType_ChaCha20_Poly1305:
		cha, err := chacha20poly1305.New(encKey)
		if err != nil {
			return nil, errutil.InternalError{Err: err.Error()}
		}

		aead = cha
	case KeyType_MANAGED_KEY:
		if opts.Convergent || len(opts.Nonce) != 0 {
			return nil, errutil.UserError{Err: "cannot use convergent encryption or provide a nonce to managed-key backed encryption"}
		}
		if opts.AEADFactory == nil {
			return nil, errors.New("expected AEAD factory from managed key, none provided")
		}
		aead, err = opts.AEADFactory.GetAEAD(nonce)
		if err != nil {
			return nil, err
		}
	}

	if opts.Convergent {
		convergentVersion := p.convergentVersion(ver)
		switch convergentVersion {
		case 1:
			if len(opts.Nonce) != aead.NonceSize() {
				return nil, errutil.UserError{Err: fmt.Sprintf("base64-decoded nonce must be %d bytes long when using convergent encryption with this key", aead.NonceSize())}
			}
		case 2, 3:
			if len(opts.HMACKey) == 0 {
				return nil, errutil.InternalError{Err: fmt.Sprintf("invalid hmac key length of zero")}
			}
			nonceHmac := hmac.New(sha256.New, opts.HMACKey)
			nonceHmac.Write(plaintext)
			nonceSum := nonceHmac.Sum(nil)
			nonce = nonceSum[:aead.NonceSize()]
		default:
			return nil, errutil.InternalError{Err: fmt.Sprintf("unhandled convergent version %d", convergentVersion)}
		}
	} else if len(nonce) == 0 {
		// Compute random nonce
		nonce, err = uuid.GenerateRandomBytes(aead.NonceSize())
		if err != nil {
			return nil, errutil.InternalError{Err: err.Error()}
		}
	} else if len(nonce) != aead.NonceSize() {
		return nil, errutil.UserError{Err: fmt.Sprintf("base64-decoded nonce must be %d bytes long but given %d bytes", aead.NonceSize(), len(nonce))}
	}

	// Encrypt and tag with AEAD
	ciphertext := aead.Seal(nil, nonce, plaintext, opts.AdditionalData)

	// Place the encrypted data after the nonce
	if !opts.Convergent || p.convergentVersion(ver) > 1 {
		ciphertext = append(nonce, ciphertext...)
	}
	return ciphertext, nil
}

// Symmetrically decrypt a ciphertext given the convergence configuration and appropriate keys
func (p *Policy) SymmetricDecryptRaw(encKey, ciphertext []byte, opts SymmetricOpts) ([]byte, error) {
	var aead cipher.AEAD
	var err error
	var nonce []byte

	switch p.Type {
	case KeyType_AES128_GCM96, KeyType_AES256_GCM96:
		// Setup the cipher
		aesCipher, err := aes.NewCipher(encKey)
		if err != nil {
			return nil, errutil.InternalError{Err: err.Error()}
		}

		// Setup the GCM AEAD
		gcm, err := cipher.NewGCM(aesCipher)
		if err != nil {
			return nil, errutil.InternalError{Err: err.Error()}
		}

		aead = gcm

	case KeyType_ChaCha20_Poly1305:
		cha, err := chacha20poly1305.New(encKey)
		if err != nil {
			return nil, errutil.InternalError{Err: err.Error()}
		}

		aead = cha
	case KeyType_MANAGED_KEY:
		aead, err = opts.AEADFactory.GetAEAD(nonce)
		if err != nil {
			return nil, err
		}
	}

	if len(ciphertext) < aead.NonceSize() {
		return nil, errutil.UserError{Err: "invalid ciphertext length"}
	}

	// Extract the nonce and ciphertext
	var trueCT []byte
	if opts.Convergent && opts.ConvergentVersion == 1 {
		trueCT = ciphertext
	} else {
		nonce = ciphertext[:aead.NonceSize()]
		trueCT = ciphertext[aead.NonceSize():]
	}

	// Verify and Decrypt
	plain, err := aead.Open(nil, nonce, trueCT, opts.AdditionalData)
	if err != nil {
		return nil, errutil.UserError{Err: err.Error()}
	}
	return plain, nil
}

func (p *Policy) EncryptWithFactory(ver int, context []byte, nonce []byte, value string, factories ...interface{}) (string, error) {
	if !p.Type.EncryptionSupported() {
		return "", errutil.UserError{Err: fmt.Sprintf("message encryption not supported for key type %v", p.Type)}
	}

	// Decode the plaintext value
	plaintext, err := base64.StdEncoding.DecodeString(value)
	if err != nil {
		return "", errutil.UserError{Err: err.Error()}
	}

	switch {
	case ver == 0:
		ver = p.LatestVersion
	case ver < 0:
		return "", errutil.UserError{Err: "requested version for encryption is negative"}
	case ver > p.LatestVersion:
		return "", errutil.UserError{Err: "requested version for encryption is higher than the latest key version"}
	case ver < p.MinEncryptionVersion:
		return "", errutil.UserError{Err: "requested version for encryption is less than the minimum encryption key version"}
	}

	var ciphertext []byte

	switch p.Type {
	case KeyType_AES128_GCM96, KeyType_AES256_GCM96, KeyType_ChaCha20_Poly1305:
		hmacKey := context

		var encKey []byte
		var deriveHMAC bool

		encBytes := 32
		hmacBytes := 0
		if p.convergentVersion(ver) > 2 {
			deriveHMAC = true
			hmacBytes = 32
		}
		if p.Type == KeyType_AES128_GCM96 {
			encBytes = 16
		}

		key, err := p.GetKey(context, ver, encBytes+hmacBytes)
		if err != nil {
			return "", err
		}

		if len(key) < encBytes+hmacBytes {
			return "", errutil.InternalError{Err: "could not derive key, length too small"}
		}

		encKey = key[:encBytes]
		if len(encKey) != encBytes {
			return "", errutil.InternalError{Err: "could not derive enc key, length not correct"}
		}
		if deriveHMAC {
			hmacKey = key[encBytes:]
			if len(hmacKey) != hmacBytes {
				return "", errutil.InternalError{Err: "could not derive hmac key, length not correct"}
			}
		}

		symopts := SymmetricOpts{
			Convergent: p.ConvergentEncryption,
			HMACKey:    hmacKey,
			Nonce:      nonce,
		}
		for index, rawFactory := range factories {
			if rawFactory == nil {
				continue
			}
			switch factory := rawFactory.(type) {
			case AEADFactory:
				symopts.AEADFactory = factory
			case AssociatedDataFactory:
				symopts.AdditionalData, err = factory.GetAssociatedData()
				if err != nil {
					return "", errutil.InternalError{Err: fmt.Sprintf("unable to get associated_data/additional_data from factory[%d]: %v", index, err)}
				}
			case ManagedKeyFactory:
			default:
				return "", errutil.InternalError{Err: fmt.Sprintf("unknown type of factory[%d]: %T", index, rawFactory)}
			}
		}

		ciphertext, err = p.SymmetricEncryptRaw(ver, encKey, plaintext, symopts)
		if err != nil {
			return "", err
		}
	case KeyType_RSA2048, KeyType_RSA3072, KeyType_RSA4096:
		keyEntry, err := p.safeGetKeyEntry(ver)
		if err != nil {
			return "", err
		}
		var publicKey *rsa.PublicKey
		if keyEntry.RSAKey != nil {
			publicKey = &keyEntry.RSAKey.PublicKey
		} else {
			publicKey = keyEntry.RSAPublicKey
		}
		ciphertext, err = rsa.EncryptOAEP(sha256.New(), rand.Reader, publicKey, plaintext, nil)
		if err != nil {
			return "", errutil.InternalError{Err: fmt.Sprintf("failed to RSA encrypt the plaintext: %v", err)}
		}
	case KeyType_MANAGED_KEY:
		keyEntry, err := p.safeGetKeyEntry(ver)
		if err != nil {
			return "", err
		}

		var aad []byte
		var managedKeyFactory ManagedKeyFactory
		for _, f := range factories {
			switch factory := f.(type) {
			case AssociatedDataFactory:
				aad, err = factory.GetAssociatedData()
				if err != nil {
					return "", nil
				}
			case ManagedKeyFactory:
				managedKeyFactory = factory
			}
		}

		if managedKeyFactory == nil {
			return "", errors.New("key type is managed_key, but managed key parameters were not provided")
		}

		ciphertext, err = p.encryptWithManagedKey(managedKeyFactory.GetManagedKeyParameters(), keyEntry, plaintext, nonce, aad)
		if err != nil {
			return "", err
		}

	default:
		return "", errutil.InternalError{Err: fmt.Sprintf("unsupported key type %v", p.Type)}
	}

	// Convert to base64
	encoded := base64.StdEncoding.EncodeToString(ciphertext)

	// Prepend some information
	encoded = p.getVersionPrefix(ver) + encoded

	return encoded, nil
}

func (p *Policy) UpdateKeyVersion(ctx context.Context, storage logical.Storage, key []byte, isPrivateKey bool, keyVersion int) error {
	keyEntry, err := p.safeGetKeyEntry(keyVersion)
	if err != nil {
		return err
	}

	// Validations
	if !p.Type.ImportPublicKeySupported() {
		return errors.New("provided type does not support importing key versions")
	}

	publicKeyImported := keyEntry.IsPublicKeyImported()
	if publicKeyImported && !isPrivateKey {
		return errors.New("cannot add a public key to a key version that already has a public key set")
	}

	if !publicKeyImported {
		return errors.New("private key imported, key version cannot be updated")
	}

	// Parse key
	parsedPrivateKey, err := x509.ParsePKCS8PrivateKey(key)
	if err != nil {
		return fmt.Errorf("error parsing asymmetric key: %s", err)
	}

	switch parsedPrivateKey.(type) {
	case *ecdsa.PrivateKey:
		ecdsaKey := parsedPrivateKey.(*ecdsa.PrivateKey)
		pemBlock, _ := pem.Decode([]byte(keyEntry.FormattedPublicKey))
		publicKey, err := x509.ParsePKIXPublicKey(pemBlock.Bytes)
		if err != nil {
			return fmt.Errorf("failed to parse key entry public key: %v", err)
		}
		if !publicKey.(*ecdsa.PublicKey).Equal(ecdsaKey.PublicKey) {
			return fmt.Errorf("cannot import key, key pair does not match")
		}
	case *rsa.PrivateKey:
		rsaKey := parsedPrivateKey.(*rsa.PrivateKey)
		if !rsaKey.PublicKey.Equal(keyEntry.RSAPublicKey) {
			return fmt.Errorf("cannot import key, key pair does not match")
		}
	}

	err = keyEntry.parseFromKey(p.Type, parsedPrivateKey, isPrivateKey)
	if err != nil {
		return err
	}

	p.Keys[strconv.Itoa(keyVersion)] = keyEntry

	return p.Persist(ctx, storage)
}

func (ke *KeyEntry) parseFromKey(PolKeyType KeyType, parsedKey any, isPrivateKey bool) error {
	switch parsedKey.(type) {
	case *ecdsa.PrivateKey, *ecdsa.PublicKey:
		if PolKeyType != KeyType_ECDSA_P256 && PolKeyType != KeyType_ECDSA_P384 && PolKeyType != KeyType_ECDSA_P521 {
			return fmt.Errorf("invalid key type: expected %s, got %T", PolKeyType, parsedKey)
		}

		curve := elliptic.P256()
		if PolKeyType == KeyType_ECDSA_P384 {
			curve = elliptic.P384()
		} else if PolKeyType == KeyType_ECDSA_P521 {
			curve = elliptic.P521()
		}

		var derBytes []byte
		var err error
		if isPrivateKey {
			ecdsaKey := parsedKey.(*ecdsa.PrivateKey)

			if ecdsaKey.Curve != curve {
				return fmt.Errorf("invalid curve: expected %s, got %s", curve.Params().Name, ecdsaKey.Curve.Params().Name)
			}

			ke.EC_D = ecdsaKey.D
			ke.EC_X = ecdsaKey.X
			ke.EC_Y = ecdsaKey.Y

			derBytes, err = x509.MarshalPKIXPublicKey(ecdsaKey.Public())
			if err != nil {
				return errwrap.Wrapf("error marshaling public key: {{err}}", err)
			}
		} else {
			ecdsaKey := parsedKey.(*ecdsa.PublicKey)

			if ecdsaKey.Curve != curve {
				return fmt.Errorf("invalid curve: expected %s, got %s", curve.Params().Name, ecdsaKey.Curve.Params().Name)
			}

			ke.EC_X = ecdsaKey.X
			ke.EC_Y = ecdsaKey.Y

			derBytes, err = x509.MarshalPKIXPublicKey(ecdsaKey)
			if err != nil {
				return errwrap.Wrapf("error marshaling public key: {{err}}", err)
			}
		}

		pemBlock := &pem.Block{
			Type:  "PUBLIC KEY",
			Bytes: derBytes,
		}
		pemBytes := pem.EncodeToMemory(pemBlock)
		if pemBytes == nil || len(pemBytes) == 0 {
			return fmt.Errorf("error PEM-encoding public key")
		}
		ke.FormattedPublicKey = string(pemBytes)
	case ed25519.PrivateKey:
		if PolKeyType != KeyType_ED25519 {
			return fmt.Errorf("invalid key type: expected %s, got %T", PolKeyType, parsedKey)
		}
		privateKey := parsedKey.(ed25519.PrivateKey)

		ke.Key = privateKey
		publicKey := privateKey.Public().(ed25519.PublicKey)
		ke.FormattedPublicKey = base64.StdEncoding.EncodeToString(publicKey)
	case *rsa.PrivateKey, *rsa.PublicKey:
		if PolKeyType != KeyType_RSA2048 && PolKeyType != KeyType_RSA3072 && PolKeyType != KeyType_RSA4096 {
			return fmt.Errorf("invalid key type: expected %s, got %T", PolKeyType, parsedKey)
		}

		keyBytes := 256
		if PolKeyType == KeyType_RSA3072 {
			keyBytes = 384
		} else if PolKeyType == KeyType_RSA4096 {
			keyBytes = 512
		}
		if isPrivateKey {
			rsaKey := parsedKey.(*rsa.PrivateKey)
			if rsaKey.Size() != keyBytes {
				return fmt.Errorf("invalid key size: expected %d bytes, got %d bytes", keyBytes, rsaKey.Size())
			}
			ke.RSAKey = rsaKey
		} else {
			rsaKey := parsedKey.(*rsa.PublicKey)
			if rsaKey.Size() != keyBytes {
				return fmt.Errorf("invalid key size: expected %d bytes, got %d bytes", keyBytes, rsaKey.Size())
			}
			ke.RSAPublicKey = rsaKey
		}
	default:
		return fmt.Errorf("invalid key type: expected %s, got %T", PolKeyType, parsedKey)
	}

	return nil
}<|MERGE_RESOLUTION|>--- conflicted
+++ resolved
@@ -1462,7 +1462,6 @@
 			p.KeySize = len(key)
 		}
 	} else {
-<<<<<<< HEAD
 		var parsedKey any
 		var err error
 		if isPrivateKey {
@@ -1476,38 +1475,17 @@
 					}
 
 					// Parsing as Ed25519-in-PKCS8-ECPrivateKey succeeded!
+				} else if strings.Contains(err.Error(), oidSignatureRSAPSS.String()) {
+					var rsaErr error
+					parsedKey, rsaErr = ParsePKCS8RSAPSSPrivateKey(key)
+					if rsaErr != nil {
+						return fmt.Errorf("error parsing asymmetric key:\n - assuming contents are an RSA/PSS private key: %v\n - original error: %w", rsaErr, err)
+					}
+
+					// Parsing as RSA-PSS in PKCS8 succeeded!
 				} else {
 					return fmt.Errorf("error parsing asymmetric key: %s", err)
 				}
-=======
-		parsedPrivateKey, err := x509.ParsePKCS8PrivateKey(key)
-		if err != nil {
-			if strings.Contains(err.Error(), "unknown elliptic curve") {
-				var edErr error
-				parsedPrivateKey, edErr = ParsePKCS8Ed25519PrivateKey(key)
-				if edErr != nil {
-					return fmt.Errorf("error parsing asymmetric key:\n - assuming contents are an ed25519 private key: %v\n - original error: %w", edErr, err)
-				}
-
-				// Parsing as Ed25519-in-PKCS8-ECPrivateKey succeeded!
-			} else if strings.Contains(err.Error(), oidSignatureRSAPSS.String()) {
-				var rsaErr error
-				parsedPrivateKey, rsaErr = ParsePKCS8RSAPSSPrivateKey(key)
-				if rsaErr != nil {
-					return fmt.Errorf("error parsing asymmetric key:\n - assuming contents are an RSA/PSS private key: %v\n - original error: %w", rsaErr, err)
-				}
-
-				// Parsing as RSA-PSS in PKCS8 succeeded!
-			} else {
-				return fmt.Errorf("error parsing asymmetric key: %s", err)
-			}
-		}
-
-		switch parsedPrivateKey.(type) {
-		case *ecdsa.PrivateKey:
-			if p.Type != KeyType_ECDSA_P256 && p.Type != KeyType_ECDSA_P384 && p.Type != KeyType_ECDSA_P521 {
-				return fmt.Errorf("invalid key type: expected %s, got %T", p.Type, parsedPrivateKey)
->>>>>>> bf2f1a88
 			}
 		} else {
 			pemBlock, _ := pem.Decode(key)
