// Copyright (c) HashiCorp, Inc.
// SPDX-License-Identifier: BUSL-1.1

package vault

import (
	"context"
	"crypto/ecdsa"
	"crypto/rand"
	"crypto/subtle"
	"crypto/tls"
	"crypto/x509"
	"encoding/json"
	"errors"
	"fmt"
	"io"
	"net"
	"net/http"
	"net/url"
	"os"
	paths "path"
	"path/filepath"
	"runtime"
	"slices"
	"strconv"
	"strings"
	"sync"
	"sync/atomic"
	"time"

	kv "github.com/hashicorp/vault-plugin-secrets-kv"

	"github.com/armon/go-metrics"
	"github.com/hashicorp/errwrap"
	log "github.com/hashicorp/go-hclog"
	wrapping "github.com/hashicorp/go-kms-wrapping/v2"
	aeadwrapper "github.com/hashicorp/go-kms-wrapping/wrappers/aead/v2"
	"github.com/hashicorp/go-kms-wrapping/wrappers/awskms/v2"
	"github.com/hashicorp/go-multierror"
	"github.com/hashicorp/go-secure-stdlib/mlock"
	"github.com/hashicorp/go-secure-stdlib/parseutil"
	"github.com/hashicorp/go-secure-stdlib/reloadutil"
	"github.com/hashicorp/go-secure-stdlib/strutil"
	"github.com/hashicorp/go-secure-stdlib/tlsutil"
	"github.com/hashicorp/go-uuid"

	"github.com/hashicorp/vault/api"
	"github.com/hashicorp/vault/audit"
	"github.com/hashicorp/vault/command/server"
	"github.com/hashicorp/vault/helper/identity/mfa"
	"github.com/hashicorp/vault/helper/locking"
	"github.com/hashicorp/vault/helper/metricsutil"
	"github.com/hashicorp/vault/helper/namespace"
	"github.com/hashicorp/vault/helper/osutil"
	"github.com/hashicorp/vault/physical/raft"
	"github.com/hashicorp/vault/sdk/helper/certutil"
	"github.com/hashicorp/vault/sdk/helper/consts"
	"github.com/hashicorp/vault/sdk/helper/jsonutil"
	"github.com/hashicorp/vault/sdk/helper/logging"
	"github.com/hashicorp/vault/sdk/helper/pathmanager"
	"github.com/hashicorp/vault/sdk/logical"
	"github.com/hashicorp/vault/sdk/physical"
	sr "github.com/hashicorp/vault/serviceregistration"
	"github.com/hashicorp/vault/shamir"
	"github.com/hashicorp/vault/vault/cluster"
	"github.com/hashicorp/vault/vault/eventbus"
	"github.com/hashicorp/vault/vault/plugincatalog"
	"github.com/hashicorp/vault/vault/quotas"
	vaultseal "github.com/hashicorp/vault/vault/seal"
	uicustommessages "github.com/hashicorp/vault/vault/ui_custom_messages"
	"github.com/hashicorp/vault/version"
	"github.com/patrickmn/go-cache"
	uberAtomic "go.uber.org/atomic"
	"google.golang.org/grpc"
)

const (
	// CoreLockPath is the path used to acquire a coordinating lock
	// for a highly-available deploy.
	CoreLockPath = "core/lock"

	// The poison pill is used as a check during certain scenarios to indicate
	// to standby nodes that they should seal
	poisonPillPath   = "core/poison-pill"
	poisonPillDRPath = "core/poison-pill-dr"

	// coreLeaderPrefix is the prefix used for the UUID that contains
	// the currently elected leader.
	coreLeaderPrefix = "core/leader/"

	// coreKeyringCanaryPath is used as a canary to indicate to replicated
	// clusters that they need to perform a rekey operation synchronously; this
	// isn't keyring-canary to avoid ignoring it when ignoring core/keyring
	coreKeyringCanaryPath = "core/canary-keyring"

	// coreGroupPolicyApplicationPath is used to store the behaviour for
	// how policies should be applied
	coreGroupPolicyApplicationPath = "core/group-policy-application-mode"

	// Path in storage for the plugin catalog.
	pluginCatalogPath = "core/plugin-catalog/"
	// Path in storage for the plugin runtime catalog.
	pluginRuntimeCatalogPath = "core/plugin-runtime-catalog/"

	// groupPolicyApplicationModeWithinNamespaceHierarchy is a configuration option for group
	// policy application modes, which allows only in-namespace-hierarchy policy application
	groupPolicyApplicationModeWithinNamespaceHierarchy = "within_namespace_hierarchy"

	// groupPolicyApplicationModeAny is a configuration option for group
	// policy application modes, which allows policy application irrespective of namespaces
	groupPolicyApplicationModeAny = "any"

	indexHeaderHMACKeyPath = "core/index-header-hmac-key"

	// defaultMFAAuthResponseTTL is the default duration that Vault caches the
	// MfaAuthResponse when the value is not specified in the server config
	defaultMFAAuthResponseTTL = 300 * time.Second

	// defaultMaxTOTPValidateAttempts is the default value for the number
	// of failed attempts to validate a request subject to TOTP MFA. If the
	// number of failed totp passcode validations exceeds this max value, the
	// user needs to wait until a fresh totp passcode is generated.
	defaultMaxTOTPValidateAttempts = 5

	// ForwardSSCTokenToActive is the value that must be set in the
	// forwardToActive to trigger forwarding if a perf standby encounters
	// an SSC Token that it does not have the WAL state for.
	ForwardSSCTokenToActive = "new_token"

	WrapperTypeHsmAutoDeprecated = wrapping.WrapperType("hsm-auto")

	// undoLogsAreSafeStoragePath is a storage path that we write once we know undo logs are
	// safe, so we don't have to keep checking all the time.
	undoLogsAreSafeStoragePath = "core/raft/undo_logs_are_safe"

	ErrMlockFailedTemplate = "Failed to lock memory: %v\n\n" +
		"This usually means that the mlock syscall is not available.\n" +
		"Vault uses mlock to prevent memory from being swapped to\n" +
		"disk. This requires root privileges as well as a machine\n" +
		"that supports mlock. Please enable mlock on your system or\n" +
		"disable Vault from using it. To disable Vault from using it,\n" +
		"set the `disable_mlock` configuration option in your configuration\n" +
		"file."

	WellKnownPrefix = "/.well-known/"
)

var (
	// ErrAlreadyInit is returned if the core is already
	// initialized. This prevents a re-initialization.
	ErrAlreadyInit = errors.New("Vault is already initialized")

	// ErrNotInit is returned if a non-initialized barrier
	// is attempted to be unsealed.
	ErrNotInit = errors.New("Vault is not initialized")

	// ErrInternalError is returned when we don't want to leak
	// any information about an internal error
	ErrInternalError = errors.New("internal error")

	// ErrHANotEnabled is returned if the operation only makes sense
	// in an HA setting
	ErrHANotEnabled = errors.New("Vault is not configured for highly-available mode")

	// ErrIntrospectionNotEnabled is returned if "introspection_endpoint" is not
	// enabled in the configuration file
	ErrIntrospectionNotEnabled = errors.New("The Vault configuration must set \"introspection_endpoint\" to true to enable this endpoint")

	// manualStepDownSleepPeriod is how long to sleep after a user-initiated
	// step down of the active node, to prevent instantly regrabbing the lock.
	// It's var not const so that tests can manipulate it.
	manualStepDownSleepPeriod = 10 * time.Second
)

// NonFatalError is an error that can be returned during NewCore that should be
// displayed but not cause a program exit
type NonFatalError struct {
	Err error
}

func (e *NonFatalError) WrappedErrors() []error {
	return []error{e.Err}
}

func (e *NonFatalError) Error() string {
	return e.Err.Error()
}

// NewNonFatalError returns a new non-fatal error.
func NewNonFatalError(err error) *NonFatalError {
	return &NonFatalError{Err: err}
}

// IsFatalError returns true if the given error is a fatal error.
func IsFatalError(err error) bool {
	return !errwrap.ContainsType(err, new(NonFatalError))
}

// ErrInvalidKey is returned if there is a user-based error with a provided
// unseal key. This will be shown to the user, so should not contain
// information that is sensitive.
type ErrInvalidKey struct {
	Reason string
}

func (e *ErrInvalidKey) Error() string {
	return fmt.Sprintf("invalid key: %v", e.Reason)
}

type RegisterAuthFunc func(context.Context, time.Duration, string, *logical.Auth, string) error

type activeAdvertisement struct {
	RedirectAddr     string                     `json:"redirect_addr"`
	ClusterAddr      string                     `json:"cluster_addr,omitempty"`
	ClusterCert      []byte                     `json:"cluster_cert,omitempty"`
	ClusterKeyParams *certutil.ClusterKeyParams `json:"cluster_key_params,omitempty"`
}

type unlockInformation struct {
	Parts [][]byte
	Nonce string
}

type raftInformation struct {
	challenge           *wrapping.BlobInfo
	leaderClient        *api.Client
	leaderBarrierConfig *SealConfig
	nonVoter            bool
	joinInProgress      bool
}

type migrationInformation struct {
	// seal to use during a migration operation. It is the
	// seal we're migrating *from*.
	seal Seal

	// unsealKey was the unseal key provided for the migration seal.
	// This will be set as the recovery key when migrating from shamir to auto-seal.
	// We don't need to do anything with it when migrating auto->shamir because
	// we don't store the shamir combined key for shamir seals, nor when
	// migrating auto->auto because then the recovery key doesn't change.
	unsealKey []byte
}

// Core is used as the central manager of Vault activity. It is the primary point of
// interface for API handlers and is responsible for managing the logical and physical
// backends, router, security barrier, and audit trails.
type Core struct {
	entCore

	// The registry of builtin plugins is passed in here as an interface because
	// if it's used directly, it results in import cycles.
	builtinRegistry plugincatalog.BuiltinRegistry

	// N.B.: This is used to populate a dev token down replication, as
	// otherwise, after replication is started, a dev would have to go through
	// the generate-root process simply to talk to the new follower cluster.
	devToken string

	// HABackend may be available depending on the physical backend
	ha physical.HABackend

	// storageType is the the storage type set in the storage configuration
	storageType string

	// redirectAddr is the address we advertise as leader if held
	redirectAddr string

	// clusterAddr is the address we use for clustering
	clusterAddr *atomic.Value

	// physical backend is the un-trusted backend with durable data
	physical physical.Backend

	// serviceRegistration is the ServiceRegistration network
	serviceRegistration sr.ServiceRegistration

	// hcpLinkStatus is a string describing the status of HCP link connection
	hcpLinkStatus HCPLinkStatus

	// underlyingPhysical will always point to the underlying backend
	// implementation. This is an un-trusted backend with durable data
	underlyingPhysical physical.Backend

	// seal is our seal, for seal configuration information
	seal Seal

	// raftJoinDoneCh is used by the raft retry join routine to inform unseal process
	// that the join is complete
	raftJoinDoneCh chan struct{}

	// postUnsealStarted informs the raft retry join routine that unseal key
	// validation is completed and post unseal has started so that it can complete
	// the join process when Shamir seal is in use
	postUnsealStarted *uint32

	// raftInfo will contain information required for this node to join as a
	// peer to an existing raft cluster. This is marked atomic to prevent data
	// races and casted to raftInformation wherever it is used.
	raftInfo *atomic.Value

	// migrationInfo is used during (and possibly after) a seal migration.
	// This contains information about the seal we are migrating *from*.  Even
	// post seal migration, provided the old seal is still in configuration
	// migrationInfo will be populated, which on enterprise may be necessary for
	// seal rewrap.
	migrationInfo     *migrationInformation
	sealMigrationDone *uint32

	// barrier is the security barrier wrapping the physical backend
	barrier SecurityBarrier

	// router is responsible for managing the mount points for logical backends.
	router *Router

	// logicalBackends is the mapping of backends to use for this core
	logicalBackends map[string]logical.Factory

	// credentialBackends is the mapping of backends to use for this core
	credentialBackends map[string]logical.Factory

	// auditBackends is the mapping of backends to use for this core
	auditBackends map[string]audit.Factory

	// stateLock protects mutable state
	stateLock locking.RWMutex
	sealed    *uint32

	standby              bool
	perfStandby          bool
	standbyDoneCh        chan struct{}
	standbyStopCh        *atomic.Value
	manualStepDownCh     chan struct{}
	keepHALockOnStepDown *uint32
	heldHALock           physical.Lock

	// shutdownDoneCh is used to notify when core.Shutdown() completes.
	// core.Shutdown() is typically issued in a goroutine to allow Vault to
	// release the stateLock. This channel is marked atomic to prevent race
	// conditions.
	shutdownDoneCh *atomic.Value

	// unlockInfo has the keys provided to Unseal until the threshold number of parts is available, as well as the operation nonce
	unlockInfo *unlockInformation

	// generateRootProgress holds the shares until we reach enough
	// to verify the master key
	generateRootConfig   *GenerateRootConfig
	generateRootProgress [][]byte
	generateRootLock     sync.Mutex

	// These variables holds the config and shares we have until we reach
	// enough to verify the appropriate master key. Note that the same lock is
	// used; this isn't time-critical so this shouldn't be a problem.
	barrierRekeyConfig  *SealConfig
	recoveryRekeyConfig *SealConfig
	rekeyLock           sync.RWMutex

	// mounts is loaded after unseal since it is a protected
	// configuration
	mounts *MountTable

	// mountsLock is used to ensure that the mounts table does not
	// change underneath a calling function
	mountsLock locking.DeadlockRWMutex

	// mountMigrationTracker tracks past and ongoing remount operations
	// against their migration ids
	mountMigrationTracker *sync.Map

	// auth is loaded after unseal since it is a protected
	// configuration
	auth *MountTable

	// authLock is used to ensure that the auth table does not
	// change underneath a calling function
	authLock locking.DeadlockRWMutex

	// audit is loaded after unseal since it is a protected
	// configuration
	audit *MountTable

	// auditLock is used to ensure that the audit table does not
	// change underneath a calling function
	auditLock sync.RWMutex

	// auditBroker is used to ingest the audit events and fan
	// out into the configured audit backends
	auditBroker *AuditBroker

	// auditedHeaders is used to configure which http headers
	// can be output in the audit logs
	auditedHeaders *AuditedHeadersConfig

	// systemBackend is the backend which is used to manage internal operations
	systemBackend   *SystemBackend
	loginMFABackend *LoginMFABackend

	// cubbyholeBackend is the backend which manages the per-token storage
	cubbyholeBackend *CubbyholeBackend

	// systemBarrierView is the barrier view for the system backend
	systemBarrierView *BarrierView

	// expiration manager is used for managing LeaseIDs,
	// renewal, expiration and revocation
	expiration *ExpirationManager

	// rollback manager is used to run rollbacks periodically
	rollback *RollbackManager

	// policy store is used to manage named ACL policies
	policyStore *PolicyStore

	// token store is used to manage authentication tokens
	tokenStore *TokenStore

	// identityStore is used to manage client entities
	identityStore *IdentityStore

	// activityLog is used to track active client count
	activityLog *ActivityLog
	// activityLogLock protects the activityLog and activityLogConfig
	activityLogLock sync.RWMutex

	// metricsCh is used to stop the metrics streaming
	metricsCh chan struct{}

	// metricsMutex is used to prevent a race condition between
	// metrics emission and sealing leading to a nil pointer
	metricsMutex sync.Mutex

	// inFlightReqMap is used to store info about in-flight requests
	inFlightReqData *InFlightRequests

	// mfaResponseAuthQueue is used to cache the auth response per request ID
	mfaResponseAuthQueue     *LoginMFAPriorityQueue
	mfaResponseAuthQueueLock sync.Mutex

	// metricSink is the destination for all metrics that have
	// a cluster label.
	metricSink *metricsutil.ClusterMetricSink

	defaultLeaseTTL time.Duration
	maxLeaseTTL     time.Duration

	// baseLogger is used to avoid ResetNamed as it strips useful prefixes in
	// e.g. testing
	baseLogger log.Logger
	logger     log.Logger

	// log level provided by config, CLI flag, or env
	logLevel string

	// Disables the trace display for Sentinel checks
	sentinelTraceDisabled bool

	// cachingDisabled indicates whether caches are disabled
	cachingDisabled bool
	// Cache stores the actual cache; we always have this but may bypass it if
	// disabled
	physicalCache physical.ToggleablePurgemonster

	// logRequestsLevel indicates at which level requests should be logged
	logRequestsLevel *uberAtomic.Int32

	// reloadFuncs is a map containing reload functions
	reloadFuncs map[string][]reloadutil.ReloadFunc

	// reloadFuncsLock controls access to the funcs
	reloadFuncsLock sync.RWMutex

	// wrappingJWTKey is the key used for generating JWTs containing response
	// wrapping information
	wrappingJWTKey *ecdsa.PrivateKey

	//
	// Cluster information
	//
	// Name
	clusterName string
	// ID
	clusterID uberAtomic.String
	// Specific cipher suites to use for clustering, if any
	clusterCipherSuites []uint16
	// Used to modify cluster parameters
	clusterParamsLock sync.RWMutex
	// The private key stored in the barrier used for establishing
	// mutually-authenticated connections between Vault cluster members
	localClusterPrivateKey *atomic.Value
	// The local cluster cert
	localClusterCert *atomic.Value
	// The parsed form of the local cluster cert
	localClusterParsedCert *atomic.Value
	// The TCP addresses we should use for clustering
	clusterListenerAddrs []*net.TCPAddr
	// The handler to use for request forwarding
	clusterHandler http.Handler
	// Write lock used to ensure that we don't have multiple connections adjust
	// this value at the same time
	requestForwardingConnectionLock sync.RWMutex
	// Lock for the leader values, ensuring we don't run the parts of Leader()
	// that change things concurrently
	leaderParamsLock sync.RWMutex
	// Current cluster leader values
	clusterLeaderParams *atomic.Value
	// Info on cluster members
	clusterPeerClusterAddrsCache *cache.Cache
	// The context for the client
	rpcClientConnContext context.Context
	// The function for canceling the client connection
	rpcClientConnCancelFunc context.CancelFunc
	// The grpc ClientConn for RPC calls
	rpcClientConn *grpc.ClientConn
	// The grpc forwarding client
	rpcForwardingClient *forwardingClient
	// The UUID used to hold the leader lock. Only set on active node
	leaderUUID string

	// CORS Information
	corsConfig *CORSConfig

	// replicationState keeps the current replication state cached for quick
	// lookup; activeNodeReplicationState stores the active value on standbys
	replicationState           *uint32
	activeNodeReplicationState *uint32

	// uiConfig contains UI configuration
	uiConfig             *UIConfig
	customMessageManager *uicustommessages.Manager

	// rawEnabled indicates whether the Raw endpoint is enabled
	rawEnabled bool

	// inspectableEnabled indicates whether the Inspect endpoint is enabled
	introspectionEnabled     bool
	introspectionEnabledLock sync.Mutex

	// pluginDirectory is the location vault will look for plugin binaries
	pluginDirectory string

	// pluginFileUid is the uid of the plugin files and directory
	pluginFileUid int

	// pluginFilePermissions is the permissions of the plugin files and directory
	pluginFilePermissions int

	// pluginCatalog is used to manage plugin configurations
	pluginCatalog *plugincatalog.PluginCatalog

	// pluginRuntimeCatalog is used to manage plugin runtime configurations
	pluginRuntimeCatalog *plugincatalog.PluginRuntimeCatalog

	// The userFailedLoginInfo map has user failed login information.
	// It has user information (alias-name and mount accessor) as a key
	// and login counter, last failed login time as value
	userFailedLoginInfo map[FailedLoginUser]*FailedLoginInfo

	// userFailedLoginInfoLock controls access to the userFailedLoginInfoMap
	userFailedLoginInfoLock sync.RWMutex

	enableMlock bool

	// This can be used to trigger operations to stop running when Vault is
	// going to be shut down, stepped down, or sealed
	activeContext           context.Context
	activeContextCancelFunc *atomic.Value

	// Stores the sealunwrapper for downgrade needs
	sealUnwrapper physical.Backend

	// unsealwithStoredKeysLock is a mutex that prevents multiple processes from
	// unsealing with stored keys are the same time.
	unsealWithStoredKeysLock sync.Mutex

	// Stores any funcs that should be run on successful postUnseal
	postUnsealFuncs []func()

	// Stores any funcs that should be run on successful barrier unseal in
	// recovery mode
	postRecoveryUnsealFuncs []func() error

	// replicationFailure is used to mark when replication has entered an
	// unrecoverable failure.
	replicationFailure *uint32

	// disablePerfStanby is used to tell a standby not to attempt to become a
	// perf standby
	disablePerfStandby bool

	licensingStopCh chan struct{}

	// Stores loggers so we can reset the level
	allLoggers     []log.Logger
	allLoggersLock sync.RWMutex

	// Can be toggled atomically to cause the core to never try to become
	// active, or give up active as soon as it gets it
	neverBecomeActive *uint32

	// clusterListener starts up and manages connections on the cluster ports
	clusterListener *atomic.Value

	// customListenerHeader holds custom response headers for a listener
	customListenerHeader *atomic.Value

	// Telemetry objects
	metricsHelper *metricsutil.MetricsHelper

	// raftFollowerStates tracks information about all the raft follower nodes.
	raftFollowerStates *raft.FollowerStates
	// Stop channel for raft TLS rotations
	raftTLSRotationStopCh chan struct{}
	// Stores the pending peers we are waiting to give answers
	pendingRaftPeers *sync.Map

	// rawConfig stores the config as-is from the provided server configuration.
	rawConfig *atomic.Value

	coreNumber int

	// secureRandomReader is the reader used for CSP operations
	secureRandomReader io.Reader

	recoveryMode bool

	clusterNetworkLayer cluster.NetworkLayer

	// PR1103disabled is used to test upgrade workflows: when set to true,
	// the correct behaviour for namespaced cubbyholes is disabled, so we
	// can test an upgrade to a version that includes the fixes from
	// https://github.com/hashicorp/vault-enterprise/pull/1103
	PR1103disabled bool

	quotaManager *quotas.Manager

	clusterHeartbeatInterval time.Duration

	// activityLogConfig contains override values for the activity log
	// it is protected by activityLogLock
	activityLogConfig ActivityLogCoreConfig

	censusConfig atomic.Value

	// activeTime is set on active nodes indicating the time at which this node
	// became active.
	activeTime time.Time

	// KeyRotateGracePeriod is how long we allow an upgrade path
	// for standby instances before we delete the upgrade keys
	keyRotateGracePeriod *int64

	autoRotateCancel context.CancelFunc

	updateLockedUserEntriesCancel context.CancelFunc

	// number of workers to use for lease revocation in the expiration manager
	numExpirationWorkers int

	IndexHeaderHMACKey uberAtomic.Value

	// disableAutopilot is used to disable the autopilot subsystem in raft storage
	disableAutopilot bool

	// enable/disable identifying response headers
	enableResponseHeaderHostname   bool
	enableResponseHeaderRaftNodeID bool

	// disableSSCTokens is used to disable server side consistent token creation/usage
	disableSSCTokens bool

	// versionHistory is a map of vault versions to VaultVersion. The
	// VaultVersion.TimestampInstalled when the version will denote when the version
	// was first run. Note that because perf standbys should be upgraded first, and
	// only the active node will actually write the new version timestamp, a perf
	// standby shouldn't rely on the stored version timestamps being present.
	versionHistory map[string]VaultVersion

	// effectiveSDKVersion contains the SDK version that standby nodes should use when
	// heartbeating with the active node. Default to the current SDK version.
	effectiveSDKVersion string

	numRollbackWorkers       int
	rollbackPeriod           time.Duration
	rollbackMountPathMetrics bool

	experiments []string

	pendingRemovalMountsAllowed bool
	expirationRevokeRetryBase   time.Duration

	events *eventbus.EventBus

	// writeForwardedPaths are a set of storage paths which are GRPC forwarded
	// to the active node of the primary cluster, when present. This PathManager
	// contains absolute paths that we intend to forward (and template) when
	// we're on a secondary cluster.
	writeForwardedPaths *pathmanager.PathManager

	// if populated, the callback is called for every request
	// for testing purposes
	requestResponseCallback func(logical.Backend, *logical.Request, *logical.Response)

	// If any role based quota (LCQ or RLQ) is enabled, don't track lease counts by role
	impreciseLeaseRoleTracking bool

	WellKnownRedirects *wellKnownRedirectRegistry // RFC 5785
	// Config value for "detect_deadlocks".
	detectDeadlocks []string

<<<<<<< HEAD
	// the rotation manager handles periodic rotation of credentials
	rotationManager *RotationManager
=======
	echoDuration                  *uberAtomic.Duration
	activeNodeClockSkewMillis     *uberAtomic.Int64
	periodicLeaderRefreshInterval time.Duration

	clusterAddrBridge *raft.ClusterAddrBridge
}

func (c *Core) ActiveNodeClockSkewMillis() int64 {
	return c.activeNodeClockSkewMillis.Load()
}

func (c *Core) EchoDuration() time.Duration {
	return c.echoDuration.Load()
>>>>>>> 52917e09
}

// c.stateLock needs to be held in read mode before calling this function.
func (c *Core) HAState() consts.HAState {
	switch {
	case c.perfStandby:
		return consts.PerfStandby
	case c.standby:
		return consts.Standby
	default:
		return consts.Active
	}
}

func (c *Core) HAStateWithLock() consts.HAState {
	c.stateLock.RLock()
	defer c.stateLock.RUnlock()

	return c.HAState()
}

// CoreConfig is used to parameterize a core
type CoreConfig struct {
	entCoreConfig

	DevToken string

	BuiltinRegistry plugincatalog.BuiltinRegistry

	LogicalBackends map[string]logical.Factory

	CredentialBackends map[string]logical.Factory

	AuditBackends map[string]audit.Factory

	Physical physical.Backend

	StorageType string

	// May be nil, which disables HA operations
	HAPhysical physical.HABackend

	ServiceRegistration sr.ServiceRegistration

	// Seal is the configured seal, or if none is configured explicitly, a
	// shamir seal.  In migration scenarios this is the new seal.
	Seal Seal

	// Unwrap seal is the optional seal marked "disabled"; this is the old
	// seal in migration scenarios.
	UnwrapSeal Seal

	SecureRandomReader io.Reader

	LogLevel string

	Logger log.Logger

	// Use the deadlocks library to detect deadlocks
	DetectDeadlocks string

	// If any role based quota (LCQ or RLQ) is enabled, don't track lease counts by role
	ImpreciseLeaseRoleTracking bool

	// Disables the trace display for Sentinel checks
	DisableSentinelTrace bool

	// Disables the LRU cache on the physical backend
	DisableCache bool

	// Disables mlock syscall
	DisableMlock bool

	// Custom cache size for the LRU cache on the physical backend, or zero for default
	CacheSize int

	// Set as the leader address for HA
	RedirectAddr string

	// Set as the cluster address for HA
	ClusterAddr string

	DefaultLeaseTTL time.Duration

	MaxLeaseTTL time.Duration

	ClusterName string

	ClusterCipherSuites string

	EnableUI bool

	// Enable the raw endpoint
	EnableRaw bool

	// Enable the introspection endpoint
	EnableIntrospection bool

	PluginDirectory string

	PluginFileUid int

	PluginFilePermissions int

	DisableSealWrap bool

	RawConfig *server.Config

	ReloadFuncs     *map[string][]reloadutil.ReloadFunc
	ReloadFuncsLock *sync.RWMutex

	// Licensing
	License         string
	LicensePath     string
	LicensingConfig *LicensingConfig

	// Configured Census Agent
	CensusAgent CensusReporter

	DisablePerformanceStandby bool
	DisableIndexing           bool
	DisableKeyEncodingChecks  bool

	AllLoggers []log.Logger

	// Telemetry objects
	MetricsHelper *metricsutil.MetricsHelper
	MetricSink    *metricsutil.ClusterMetricSink

	RecoveryMode bool

	ClusterNetworkLayer cluster.NetworkLayer

	ClusterHeartbeatInterval time.Duration

	// Activity log controls
	ActivityLogConfig ActivityLogCoreConfig

	// number of workers to use for lease revocation in the expiration manager
	NumExpirationWorkers int

	// DisableAutopilot is used to disable autopilot subsystem in raft storage
	DisableAutopilot bool

	// Whether to send headers in the HTTP response showing hostname or raft node ID
	EnableResponseHeaderHostname   bool
	EnableResponseHeaderRaftNodeID bool

	// DisableSSCTokens is used to disable the use of server side consistent tokens
	DisableSSCTokens bool

	EffectiveSDKVersion string

	RollbackPeriod time.Duration

	Experiments []string

	PendingRemovalMountsAllowed bool

	ExpirationRevokeRetryBase time.Duration

	// AdministrativeNamespacePath is used to configure the administrative namespace, which has access to some sys endpoints that are
	// only accessible in the root namespace, currently sys/audit-hash and sys/monitor.
	AdministrativeNamespacePath string

	NumRollbackWorkers int

	PeriodicLeaderRefreshInterval time.Duration

	ClusterAddrBridge *raft.ClusterAddrBridge
}

// GetServiceRegistration returns the config's ServiceRegistration, or nil if it does
// not exist.
func (c *CoreConfig) GetServiceRegistration() sr.ServiceRegistration {
	// Check whether there is a ServiceRegistration explicitly configured
	if c.ServiceRegistration != nil {
		return c.ServiceRegistration
	}

	// Check if HAPhysical is configured and implements ServiceRegistration
	if c.HAPhysical != nil && c.HAPhysical.HAEnabled() {
		if disc, ok := c.HAPhysical.(sr.ServiceRegistration); ok {
			return disc
		}
	}

	// No service discovery is available.
	return nil
}

// CreateCore conducts static validations on the Core Config
// and returns an uninitialized core.
func CreateCore(conf *CoreConfig) (*Core, error) {
	if conf.HAPhysical != nil && conf.HAPhysical.HAEnabled() {
		if conf.RedirectAddr == "" {
			return nil, fmt.Errorf("missing API address, please set in configuration or via environment")
		}
	}

	if conf.DefaultLeaseTTL == 0 {
		conf.DefaultLeaseTTL = defaultLeaseTTL
	}
	if conf.MaxLeaseTTL == 0 {
		conf.MaxLeaseTTL = maxLeaseTTL
	}
	if conf.DefaultLeaseTTL > conf.MaxLeaseTTL {
		return nil, fmt.Errorf("cannot have DefaultLeaseTTL larger than MaxLeaseTTL")
	}

	// Validate the advertise addr if its given to us
	if conf.RedirectAddr != "" {
		u, err := url.Parse(conf.RedirectAddr)
		if err != nil {
			return nil, fmt.Errorf("redirect address is not valid url: %w", err)
		}

		if u.Scheme == "" {
			return nil, fmt.Errorf("redirect address must include scheme (ex. 'http')")
		}
	}

	// Make a default logger if not provided
	if conf.Logger == nil {
		conf.Logger = logging.NewVaultLogger(log.Trace)
	}

	// Make a default metric sink if not provided
	if conf.MetricSink == nil {
		conf.MetricSink = metricsutil.BlackholeSink()
	}

	// Instantiate a non-nil raw config if none is provided
	if conf.RawConfig == nil {
		conf.RawConfig = new(server.Config)
	}

	// secureRandomReader cannot be nil
	if conf.SecureRandomReader == nil {
		conf.SecureRandomReader = rand.Reader
	}

	clusterHeartbeatInterval := conf.ClusterHeartbeatInterval
	if clusterHeartbeatInterval <= 0 {
		clusterHeartbeatInterval = 5 * time.Second
	}

	if conf.NumExpirationWorkers == 0 {
		conf.NumExpirationWorkers = numExpirationWorkersDefault
	}

	if conf.NumRollbackWorkers == 0 {
		conf.NumRollbackWorkers = RollbackDefaultNumWorkers
	}

	if conf.PeriodicLeaderRefreshInterval == 0 {
		conf.PeriodicLeaderRefreshInterval = leaderCheckInterval
	}

	effectiveSDKVersion := conf.EffectiveSDKVersion
	if effectiveSDKVersion == "" {
		effectiveSDKVersion = version.GetVersion().Version
	}

	var detectDeadlocks []string
	if conf.DetectDeadlocks != "" {
		detectDeadlocks = strings.Split(conf.DetectDeadlocks, ",")
		for k, v := range detectDeadlocks {
			detectDeadlocks[k] = strings.ToLower(strings.TrimSpace(v))
		}
	}

	// Use imported logging deadlock if requested
	var stateLock locking.RWMutex
	stateLock = &locking.SyncRWMutex{}

	if slices.Contains(detectDeadlocks, "statelock") {
		stateLock = &locking.DeadlockRWMutex{}
	}

	// Setup the core
	c := &Core{
		entCore:              entCore{},
		devToken:             conf.DevToken,
		physical:             conf.Physical,
		serviceRegistration:  conf.GetServiceRegistration(),
		underlyingPhysical:   conf.Physical,
		storageType:          conf.StorageType,
		redirectAddr:         conf.RedirectAddr,
		clusterAddr:          new(atomic.Value),
		clusterListener:      new(atomic.Value),
		customListenerHeader: new(atomic.Value),
		seal:                 conf.Seal,
		stateLock:            stateLock,
		router:               NewRouter(),
		sealed:               new(uint32),
		sealMigrationDone:    new(uint32),
		standby:              true,
		standbyStopCh:        new(atomic.Value),
		baseLogger:           conf.Logger,
		logger:               conf.Logger.Named("core"),
		logLevel:             conf.LogLevel,

		defaultLeaseTTL:                conf.DefaultLeaseTTL,
		maxLeaseTTL:                    conf.MaxLeaseTTL,
		sentinelTraceDisabled:          conf.DisableSentinelTrace,
		cachingDisabled:                conf.DisableCache,
		clusterName:                    conf.ClusterName,
		clusterNetworkLayer:            conf.ClusterNetworkLayer,
		clusterPeerClusterAddrsCache:   cache.New(3*clusterHeartbeatInterval, time.Second),
		enableMlock:                    !conf.DisableMlock,
		rawEnabled:                     conf.EnableRaw,
		introspectionEnabled:           conf.EnableIntrospection,
		shutdownDoneCh:                 new(atomic.Value),
		replicationState:               new(uint32),
		localClusterPrivateKey:         new(atomic.Value),
		localClusterCert:               new(atomic.Value),
		localClusterParsedCert:         new(atomic.Value),
		activeNodeReplicationState:     new(uint32),
		keepHALockOnStepDown:           new(uint32),
		replicationFailure:             new(uint32),
		disablePerfStandby:             true,
		activeContextCancelFunc:        new(atomic.Value),
		allLoggers:                     conf.AllLoggers,
		builtinRegistry:                conf.BuiltinRegistry,
		neverBecomeActive:              new(uint32),
		clusterLeaderParams:            new(atomic.Value),
		metricsHelper:                  conf.MetricsHelper,
		metricSink:                     conf.MetricSink,
		secureRandomReader:             conf.SecureRandomReader,
		rawConfig:                      new(atomic.Value),
		recoveryMode:                   conf.RecoveryMode,
		postUnsealStarted:              new(uint32),
		raftInfo:                       new(atomic.Value),
		raftJoinDoneCh:                 make(chan struct{}),
		clusterHeartbeatInterval:       clusterHeartbeatInterval,
		activityLogConfig:              conf.ActivityLogConfig,
		keyRotateGracePeriod:           new(int64),
		numExpirationWorkers:           conf.NumExpirationWorkers,
		raftFollowerStates:             raft.NewFollowerStates(),
		disableAutopilot:               conf.DisableAutopilot,
		enableResponseHeaderHostname:   conf.EnableResponseHeaderHostname,
		enableResponseHeaderRaftNodeID: conf.EnableResponseHeaderRaftNodeID,
		mountMigrationTracker:          &sync.Map{},
		disableSSCTokens:               conf.DisableSSCTokens,
		effectiveSDKVersion:            effectiveSDKVersion,
		userFailedLoginInfo:            make(map[FailedLoginUser]*FailedLoginInfo),
		experiments:                    conf.Experiments,
		pendingRemovalMountsAllowed:    conf.PendingRemovalMountsAllowed,
		expirationRevokeRetryBase:      conf.ExpirationRevokeRetryBase,
		rollbackMountPathMetrics:       conf.MetricSink.TelemetryConsts.RollbackMetricsIncludeMountPoint,
		numRollbackWorkers:             conf.NumRollbackWorkers,
		impreciseLeaseRoleTracking:     conf.ImpreciseLeaseRoleTracking,
		WellKnownRedirects:             NewWellKnownRedirects(),
		detectDeadlocks:                detectDeadlocks,
		echoDuration:                   uberAtomic.NewDuration(0),
		activeNodeClockSkewMillis:      uberAtomic.NewInt64(0),
		periodicLeaderRefreshInterval:  conf.PeriodicLeaderRefreshInterval,
	}

	c.standbyStopCh.Store(make(chan struct{}))
	atomic.StoreUint32(c.sealed, 1)
	c.metricSink.SetGaugeWithLabels([]string{"core", "unsealed"}, 0, nil)

	c.shutdownDoneCh.Store(make(chan struct{}))

	c.allLoggers = append(c.allLoggers, c.logger)

	c.router.logger = c.logger.Named("router")
	c.allLoggers = append(c.allLoggers, c.router.logger)

	c.router.rollbackMetricsMountName = c.rollbackMountPathMetrics

	c.inFlightReqData = &InFlightRequests{
		InFlightReqMap:   &sync.Map{},
		InFlightReqCount: uberAtomic.NewUint64(0),
	}

	c.SetConfig(conf.RawConfig)

	atomic.StoreUint32(c.replicationState, uint32(consts.ReplicationDRDisabled|consts.ReplicationPerformanceDisabled))
	c.localClusterCert.Store(([]byte)(nil))
	c.localClusterParsedCert.Store((*x509.Certificate)(nil))
	c.localClusterPrivateKey.Store((*ecdsa.PrivateKey)(nil))

	c.clusterLeaderParams.Store((*ClusterLeaderParams)(nil))
	c.clusterAddr.Store(conf.ClusterAddr)
	c.activeContextCancelFunc.Store((context.CancelFunc)(nil))
	atomic.StoreInt64(c.keyRotateGracePeriod, int64(2*time.Minute))

	c.hcpLinkStatus = HCPLinkStatus{
		lock:             sync.RWMutex{},
		ConnectionStatus: "disconnected",
	}

	c.raftInfo.Store((*raftInformation)(nil))

	switch conf.ClusterCipherSuites {
	case "tls13", "tls12":
		// Do nothing, let Go use the default

	case "":
		// Add in forward compatible TLS 1.3 suites, followed by handpicked 1.2 suites
		c.clusterCipherSuites = []uint16{
			// 1.3
			tls.TLS_AES_128_GCM_SHA256,
			tls.TLS_AES_256_GCM_SHA384,
			tls.TLS_CHACHA20_POLY1305_SHA256,
			// 1.2
			tls.TLS_ECDHE_ECDSA_WITH_AES_128_GCM_SHA256,
			tls.TLS_ECDHE_ECDSA_WITH_AES_256_GCM_SHA384,
			tls.TLS_ECDHE_ECDSA_WITH_CHACHA20_POLY1305,
		}

	default:
		suites, err := tlsutil.ParseCiphers(conf.ClusterCipherSuites)
		if err != nil {
			return nil, fmt.Errorf("error parsing cluster cipher suites: %w", err)
		}
		c.clusterCipherSuites = suites
	}

	// Load CORS config and provide a value for the core field.
	c.corsConfig = &CORSConfig{
		core:    c,
		Enabled: new(uint32),
	}

	// Load write-forwarded path manager.
	c.writeForwardedPaths = pathmanager.New()

	// Load seal information.
	if c.seal == nil {
		wrapper := aeadwrapper.NewShamirWrapper()
		wrapper.SetConfig(context.Background(), awskms.WithLogger(c.logger.Named("shamir")))

		access, err := vaultseal.NewAccessFromWrapper(c.logger, wrapper, SealConfigTypeShamir.String())
		if err != nil {
			return nil, err
		}
		c.seal = NewDefaultSeal(access)
	}
	c.seal.SetCore(c)
	return c, nil
}

// NewCore creates, initializes and configures a Vault node (core).
func NewCore(conf *CoreConfig) (*Core, error) {
	// NOTE: The order of configuration of the core has some importance, as we can
	// make use of an early return if we are running this new core in recovery mode.
	c, err := CreateCore(conf)
	if err != nil {
		return nil, err
	}

	err = coreInit(c, conf)
	if err != nil {
		return nil, err
	}

	switch {
	case conf.DisableMlock:
		// User configured that memory lock should be disabled on unix systems.
	default:
		err = mlock.LockMemory()
		if err != nil {
			return nil, fmt.Errorf(ErrMlockFailedTemplate, err)
		}
	}

	// Construct a new AES-GCM barrier
	c.barrier, err = NewAESGCMBarrier(c.physical)
	if err != nil {
		return nil, fmt.Errorf("barrier setup failed: %w", err)
	}

	err = c.entCheckStoredLicense(conf)
	if err != nil {
		return nil, err
	}

	// We create the funcs here, then populate the given config with it so that
	// the caller can share state
	conf.ReloadFuncsLock = &c.reloadFuncsLock
	c.reloadFuncsLock.Lock()
	c.reloadFuncs = make(map[string][]reloadutil.ReloadFunc)
	c.reloadFuncsLock.Unlock()
	conf.ReloadFuncs = &c.reloadFuncs

	c.rollbackPeriod = conf.RollbackPeriod
	if c.rollbackPeriod <= 0 {
		// Default to 1 minute
		c.rollbackPeriod = 1 * time.Minute
	}

	// For recovery mode we've now configured enough to return early.
	if c.recoveryMode {
		checkResult, err := c.checkForSealMigration(context.Background(), conf.UnwrapSeal)
		if err != nil {
			return nil, fmt.Errorf("error checking if a seal migration is needed")
		}
		if conf.UnwrapSeal != nil || checkResult == sealMigrationCheckAdjust {
			return nil, errors.New("cannot run in recovery mode when a seal migration is needed")
		}
		return c, nil
	}

	if conf.PluginDirectory != "" {
		c.pluginDirectory, err = filepath.Abs(conf.PluginDirectory)
		if err != nil {
			return nil, fmt.Errorf("core setup failed, could not verify plugin directory: %w", err)
		}
	}

	if conf.PluginFileUid != 0 {
		c.pluginFileUid = conf.PluginFileUid
	}
	if conf.PluginFilePermissions != 0 {
		c.pluginFilePermissions = conf.PluginFilePermissions
	}

	// Create secondaries (this will only impact Enterprise versions of Vault)
	c.createSecondaries(conf.Logger)

	if conf.HAPhysical != nil && conf.HAPhysical.HAEnabled() {
		c.ha = conf.HAPhysical
	}

	// MFA method
	c.loginMFABackend = NewLoginMFABackend(c, conf.Logger)
	if c.loginMFABackend.mfaLogger != nil {
		c.AddLogger(c.loginMFABackend.mfaLogger)
	}

	// Logical backends
	c.configureLogicalBackends(conf.LogicalBackends, conf.Logger, conf.AdministrativeNamespacePath)

	// Credentials backends
	c.configureCredentialsBackends(conf.CredentialBackends, conf.Logger)

	// Audit backends
	c.configureAuditBackends(conf.AuditBackends)

	// UI
	uiStoragePrefix := systemBarrierPrefix + "ui"
	c.uiConfig = NewUIConfig(conf.EnableUI, physical.NewView(c.physical, uiStoragePrefix), NewBarrierView(c.barrier, uiStoragePrefix))
	c.customMessageManager = uicustommessages.NewManager(c.barrier)

	// Listeners
	err = c.configureListeners(conf)
	if err != nil {
		return nil, err
	}

	// Log requests level
	c.configureLogRequestsLevel(conf.RawConfig.LogRequestsLevel)

	// Quotas
	quotasLogger := conf.Logger.Named("quotas")
	c.allLoggers = append(c.allLoggers, quotasLogger)

	detectDeadlocks := slices.Contains(c.detectDeadlocks, "quotas")
	c.quotaManager, err = quotas.NewManager(quotasLogger, c.quotaLeaseWalker, c.metricSink, detectDeadlocks)
	if err != nil {
		return nil, err
	}

	err = c.adjustForSealMigration(conf.UnwrapSeal)
	if err != nil {
		return nil, err
	}

	// Version history
	if c.versionHistory == nil {
		c.logger.Info("Initializing version history cache for core")
		c.versionHistory = make(map[string]VaultVersion)
	}

	// Events
	eventsLogger := conf.Logger.Named("events")
	c.allLoggers = append(c.allLoggers, eventsLogger)
	// start the event system
	nodeID, err := c.LoadNodeID()
	if err != nil {
		return nil, err
	}
	events, err := eventbus.NewEventBus(nodeID, eventsLogger)
	if err != nil {
		return nil, err
	}
	c.events = events
	c.events.Start()

	c.clusterAddrBridge = conf.ClusterAddrBridge

	return c, nil
}

// configureListeners configures the Core with the listeners from the CoreConfig.
func (c *Core) configureListeners(conf *CoreConfig) error {
	c.clusterListener.Store((*cluster.Listener)(nil))

	if conf.RawConfig.Listeners == nil {
		c.customListenerHeader.Store(([]*ListenerCustomHeaders)(nil))
		return nil
	}

	uiHeaders, err := c.UIHeaders()
	if err != nil {
		return err
	}

	c.customListenerHeader.Store(NewListenerCustomHeader(conf.RawConfig.Listeners, c.logger, uiHeaders))

	return nil
}

// configureLogRequestsLevel configures the Core with the supplied log requests level.
func (c *Core) configureLogRequestsLevel(level string) {
	c.logRequestsLevel = uberAtomic.NewInt32(0)

	lvl := log.LevelFromString(level)

	switch {
	case lvl > log.NoLevel && lvl < log.Off:
		c.logRequestsLevel.Store(int32(lvl))
	case level != "":
		c.logger.Warn("invalid log_requests_level", "level", level)
	}
}

// configureAuditBackends configures the Core with the ability to create audit
// backends for various types.
func (c *Core) configureAuditBackends(backends map[string]audit.Factory) {
	auditBackends := make(map[string]audit.Factory, len(backends))

	for k, f := range backends {
		auditBackends[k] = f
	}

	c.auditBackends = auditBackends
}

// configureCredentialsBackends configures the Core with the ability to create
// credential backends for various types.
func (c *Core) configureCredentialsBackends(backends map[string]logical.Factory, logger log.Logger) {
	credentialBackends := make(map[string]logical.Factory, len(backends))

	for k, f := range backends {
		credentialBackends[k] = f
	}

	credentialBackends[mountTypeToken] = func(ctx context.Context, config *logical.BackendConfig) (logical.Backend, error) {
		tsLogger := logger.Named("token")
		c.AddLogger(tsLogger)
		return NewTokenStore(ctx, tsLogger, c, config)
	}

	c.credentialBackends = credentialBackends

	c.addExtraCredentialBackends()
}

// configureLogicalBackends configures the Core with the ability to create
// logical backends for various types.
func (c *Core) configureLogicalBackends(backends map[string]logical.Factory, logger log.Logger, adminNamespacePath string) {
	logicalBackends := make(map[string]logical.Factory, len(backends))

	for k, f := range backends {
		logicalBackends[k] = f
	}

	// KV
	_, ok := logicalBackends[mountTypeKV]
	if !ok {
		logicalBackends[mountTypeKV] = kv.Factory
	}

	// Cubbyhole
	logicalBackends[mountTypeCubbyhole] = CubbyholeBackendFactory

	// System
	logicalBackends[mountTypeSystem] = func(ctx context.Context, config *logical.BackendConfig) (logical.Backend, error) {
		sysBackendLogger := logger.Named("system")
		c.AddLogger(sysBackendLogger)
		b := NewSystemBackend(c, sysBackendLogger, config)
		if err := b.Setup(ctx, config); err != nil {
			return nil, err
		}
		return b, nil
	}

	// Identity
	logicalBackends[mountTypeIdentity] = func(ctx context.Context, config *logical.BackendConfig) (logical.Backend, error) {
		identityLogger := logger.Named("identity")
		c.AddLogger(identityLogger)
		return NewIdentityStore(ctx, c, config, identityLogger)
	}

	c.logicalBackends = logicalBackends

	c.addExtraLogicalBackends(adminNamespacePath)
}

// handleVersionTimeStamps stores the current version at the current time to
// storage, and then loads all versions and upgrade timestamps out from storage.
func (c *Core) handleVersionTimeStamps(ctx context.Context) error {
	currentTime := time.Now().UTC()

	vaultVersion := &VaultVersion{
		TimestampInstalled: currentTime,
		Version:            version.Version,
		BuildDate:          version.BuildDate,
	}

	isUpdated, err := c.storeVersionEntry(ctx, vaultVersion, false)
	if err != nil {
		return fmt.Errorf("error storing vault version: %w", err)
	}
	if isUpdated {
		c.logger.Info("Recorded vault version", "vault version", version.Version, "upgrade time", currentTime, "build date", version.BuildDate)
	}

	// Finally, repopulate the version history cache
	err = c.loadVersionHistory(ctx)
	if err != nil {
		return err
	}
	return nil
}

// HostnameHeaderEnabled determines whether to add the X-Vault-Hostname header
// to HTTP responses.
func (c *Core) HostnameHeaderEnabled() bool {
	return c.enableResponseHeaderHostname
}

// RaftNodeIDHeaderEnabled determines whether to add the X-Vault-Raft-Node-ID header
// to HTTP responses.
func (c *Core) RaftNodeIDHeaderEnabled() bool {
	return c.enableResponseHeaderRaftNodeID
}

// DisableSSCTokens determines whether to use server side consistent tokens or not.
func (c *Core) DisableSSCTokens() bool {
	return c.disableSSCTokens
}

// ShutdownCoreError logs a shutdown error and shuts down the Vault core.
func (c *Core) ShutdownCoreError(err error) {
	c.Logger().Error("shutting down core", "error", err)
	if shutdownErr := c.ShutdownWait(); shutdownErr != nil {
		c.Logger().Error("failed to shutdown core", "error", shutdownErr)
	}
}

// Shutdown is invoked when the Vault instance is about to be terminated. It
// should not be accessible as part of an API call as it will cause an availability
// problem. It is only used to gracefully quit in the case of HA so that failover
// happens as quickly as possible.
func (c *Core) Shutdown() error {
	c.logger.Debug("shutdown called")
	err := c.sealInternal()

	c.stateLock.Lock()
	defer c.stateLock.Unlock()

	doneCh := c.shutdownDoneCh.Load().(chan struct{})
	if doneCh != nil {
		close(doneCh)
		c.shutdownDoneCh.Store((chan struct{})(nil))
	}

	return err
}

func (c *Core) ShutdownWait() error {
	donech := c.ShutdownDone()
	err := c.Shutdown()
	if donech != nil {
		<-donech
	}
	return err
}

// ShutdownDone returns a channel that will be closed after Shutdown completes
func (c *Core) ShutdownDone() <-chan struct{} {
	return c.shutdownDoneCh.Load().(chan struct{})
}

// CORSConfig returns the current CORS configuration
func (c *Core) CORSConfig() *CORSConfig {
	return c.corsConfig
}

func (c *Core) GetContext() (context.Context, context.CancelFunc) {
	c.stateLock.RLock()
	defer c.stateLock.RUnlock()

	return context.WithCancel(namespace.RootContext(c.activeContext))
}

// Sealed checks if the Vault is current sealed
func (c *Core) Sealed() bool {
	return atomic.LoadUint32(c.sealed) == 1
}

// SecretProgress returns the number of keys provided so far. Lock
// should only be false if the caller is already holding the read
// statelock (such as calls originating from switchedLockHandleRequest).
func (c *Core) SecretProgress(lock bool) (int, string) {
	if lock {
		c.stateLock.RLock()
		defer c.stateLock.RUnlock()
	}
	switch c.unlockInfo {
	case nil:
		return 0, ""
	default:
		return len(c.unlockInfo.Parts), c.unlockInfo.Nonce
	}
}

// ResetUnsealProcess removes the current unlock parts from memory, to reset
// the unsealing process
func (c *Core) ResetUnsealProcess() {
	c.stateLock.Lock()
	defer c.stateLock.Unlock()
	c.unlockInfo = nil
}

func (c *Core) UnsealMigrate(key []byte) (bool, error) {
	err := c.unsealFragment(key, true)
	return !c.Sealed(), err
}

// Unseal is used to provide one of the key parts to unseal the Vault.
func (c *Core) Unseal(key []byte) (bool, error) {
	err := c.unsealFragment(key, false)
	return !c.Sealed(), err
}

// unseal takes a key fragment and attempts to use it to unseal Vault.
// Vault may remain sealed afterwards even when no error is returned,
// depending on whether enough key fragments were provided to meet the
// target threshold.
//
// The provided key should be a recovery key fragment if the seal
// is an autoseal, or a regular seal key fragment for shamir.  In
// migration scenarios "seal" in the preceding sentence refers to
// the migration seal in c.migrationInfo.seal.
//
// We use getUnsealKey to work out if we have enough fragments,
// and if we don't have enough we return early.  Otherwise we get
// back the combined key.
//
// For legacy shamir the combined key *is* the master key.  For
// shamir the combined key is used to decrypt the master key
// read from storage.  For autoseal the combined key isn't used
// except to verify that the stored recovery key matches.
//
// In migration scenarios a side-effect of unsealing is that
// the members of c.migrationInfo are populated (excluding
// .seal, which must already be populated before unseal is called.)
func (c *Core) unsealFragment(key []byte, migrate bool) error {
	defer metrics.MeasureSince([]string{"core", "unseal"}, time.Now())

	c.stateLock.Lock()
	defer c.stateLock.Unlock()

	ctx := context.Background()

	if migrate && c.migrationInfo == nil {
		return fmt.Errorf("can't perform a seal migration, no migration seal found")
	}
	if migrate && c.isRaftUnseal() {
		return fmt.Errorf("can't perform a seal migration while joining a raft cluster")
	}
	if !migrate && c.migrationInfo != nil {
		done, err := c.sealMigrated(ctx)
		if err != nil {
			return fmt.Errorf("error checking to see if seal is migrated: %w", err)
		}
		if !done {
			return fmt.Errorf("migrate option not provided and seal migration is pending")
		}
	}

	c.logger.Debug("unseal key supplied", "migrate", migrate)

	// Explicitly check for init status. This also checks if the seal
	// configuration is valid (i.e. non-nil).
	init, err := c.Initialized(ctx)
	if err != nil {
		return err
	}
	if !init && !c.isRaftUnseal() {
		return ErrNotInit
	}

	// Verify the key length
	min, max := c.barrier.KeyLength()
	max += shamir.ShareOverhead
	if len(key) < min {
		return &ErrInvalidKey{fmt.Sprintf("key is shorter than minimum %d bytes", min)}
	}
	if len(key) > max {
		return &ErrInvalidKey{fmt.Sprintf("key is longer than maximum %d bytes", max)}
	}

	// Check if already unsealed
	if !c.Sealed() {
		return nil
	}

	sealToUse := c.seal
	if migrate {
		c.logger.Info("unsealing using migration seal")
		sealToUse = c.migrationInfo.seal
	}

	newKey, err := c.recordUnsealPart(key)
	if !newKey || err != nil {
		return err
	}

	// getUnsealKey returns either a recovery key (in the case of an autoseal)
	// or a master key (legacy shamir) or an unseal key (new-style shamir).
	combinedKey, err := c.getUnsealKey(ctx, sealToUse)
	if err != nil || combinedKey == nil {
		return err
	}
	if migrate {
		c.migrationInfo.unsealKey = combinedKey
	}

	if c.isRaftUnseal() {
		return c.unsealWithRaft(combinedKey)
	}
	masterKey, err := c.unsealKeyToMasterKeyPreUnseal(ctx, sealToUse, combinedKey)
	if err != nil {
		return err
	}
	return c.unsealInternal(ctx, masterKey)
}

func (c *Core) unsealWithRaft(combinedKey []byte) error {
	ctx := context.Background()

	if c.seal.BarrierSealConfigType() == SealConfigTypeShamir {
		// If this is a legacy shamir seal this serves no purpose but it
		// doesn't hurt.
		err := c.seal.GetAccess().SetShamirSealKey(combinedKey)
		if err != nil {
			return err
		}
	}

	raftInfo := c.raftInfo.Load().(*raftInformation)

	switch raftInfo.joinInProgress {
	case true:
		// JoinRaftCluster is already trying to perform a join based on retry_join configuration.
		// Inform that routine that unseal key validation is complete so that it can continue to
		// try and join possible leader nodes, and wait for it to complete.

		atomic.StoreUint32(c.postUnsealStarted, 1)

		c.logger.Info("waiting for raft retry join process to complete")
		<-c.raftJoinDoneCh

	default:
		// This is the case for manual raft join. Send the answer to the leader node and
		// wait for data to start streaming in.
		if err := c.joinRaftSendAnswer(ctx, c.seal.GetAccess(), raftInfo); err != nil {
			return err
		}
		// Reset the state
		c.raftInfo.Store((*raftInformation)(nil))
	}

	go func() {
		var masterKey []byte
		keyringFound := false

		// Wait until we at least have the keyring before we attempt to
		// unseal the node.
		for {
			if !keyringFound {
				keys, err := c.underlyingPhysical.List(ctx, keyringPrefix)
				if err != nil {
					c.logger.Error("failed to list physical keys", "error", err)
					return
				}
				if strutil.StrListContains(keys, "keyring") {
					keyringFound = true
				}
			}
			if keyringFound && len(masterKey) == 0 {
				var err error
				masterKey, err = c.unsealKeyToMasterKeyPreUnseal(ctx, c.seal, combinedKey)
				if err != nil {
					c.logger.Error("failed to read master key", "error", err)
					return
				}
			}
			if keyringFound && len(masterKey) > 0 {
				err := c.unsealInternal(ctx, masterKey)
				if err != nil {
					c.logger.Error("failed to unseal", "error", err)
				}
				return
			}
			time.Sleep(1 * time.Second)
		}
	}()

	return nil
}

// recordUnsealPart takes in a key fragment, and returns true if it's a new fragment.
func (c *Core) recordUnsealPart(key []byte) (bool, error) {
	// Check if we already have this piece
	if c.unlockInfo != nil {
		for _, existing := range c.unlockInfo.Parts {
			if subtle.ConstantTimeCompare(existing, key) == 1 {
				return false, nil
			}
		}
	} else {
		uuid, err := uuid.GenerateUUID()
		if err != nil {
			return false, err
		}
		c.unlockInfo = &unlockInformation{
			Nonce: uuid,
		}
	}

	// Store this key
	c.unlockInfo.Parts = append(c.unlockInfo.Parts, key)
	return true, nil
}

// getUnsealKey uses key fragments recorded by recordUnsealPart and
// returns the combined key if the key share threshold is met.
// If the key fragments are part of a recovery key, also verify that
// it matches the stored recovery key on disk.
func (c *Core) getUnsealKey(ctx context.Context, seal Seal) ([]byte, error) {
	var config *SealConfig
	var err error

	raftInfo := c.raftInfo.Load().(*raftInformation)

	switch {
	case seal.RecoveryKeySupported():
		config, err = seal.RecoveryConfig(ctx)
	case c.isRaftUnseal():
		// Ignore follower's seal config and refer to leader's barrier
		// configuration.
		config = raftInfo.leaderBarrierConfig
	default:
		config, err = seal.BarrierConfig(ctx)
	}
	if err != nil {
		return nil, err
	}
	if config == nil {
		return nil, fmt.Errorf("failed to obtain seal/recovery configuration")
	}

	// Check if we don't have enough keys to unlock, proceed through the rest of
	// the call only if we have met the threshold
	if len(c.unlockInfo.Parts) < config.SecretThreshold {
		if c.logger.IsDebug() {
			c.logger.Debug("cannot unseal, not enough keys", "keys", len(c.unlockInfo.Parts), "threshold", config.SecretThreshold, "nonce", c.unlockInfo.Nonce)
		}
		return nil, nil
	}

	defer func() {
		c.unlockInfo = nil
	}()

	// Recover the split key. recoveredKey is the shamir combined
	// key, or the single provided key if the threshold is 1.
	var unsealKey []byte
	if config.SecretThreshold == 1 {
		unsealKey = make([]byte, len(c.unlockInfo.Parts[0]))
		copy(unsealKey, c.unlockInfo.Parts[0])
	} else {
		unsealKey, err = shamir.Combine(c.unlockInfo.Parts)
		if err != nil {
			return nil, &ErrInvalidKey{fmt.Sprintf("failed to compute combined key: %v", err)}
		}
	}

	if seal.RecoveryKeySupported() {
		if err := seal.VerifyRecoveryKey(ctx, unsealKey); err != nil {
			return nil, &ErrInvalidKey{fmt.Sprintf("failed to verify recovery key: %v", err)}
		}
	}

	return unsealKey, nil
}

// sealMigrated must be called with the stateLock held.  It returns true if
// the seal configured in HCL and the seal configured in storage match.
// For the auto->auto same seal migration scenario, it will return false even
// if the preceding conditions are true but we cannot decrypt the master key
// in storage using the configured seal.
func (c *Core) sealMigrated(ctx context.Context) (bool, error) {
	if atomic.LoadUint32(c.sealMigrationDone) == 1 {
		return true, nil
	}

	existBarrierSealConfig, existRecoverySealConfig, err := c.PhysicalSealConfigs(ctx)
	if err != nil {
		return false, err
	}

	if !c.seal.BarrierSealConfigType().IsSameAs(existBarrierSealConfig.Type) {
		return false, nil
	}
	if c.seal.RecoveryKeySupported() && !SealConfigTypeRecovery.IsSameAs(existRecoverySealConfig.Type) {
		return false, nil
	}

	if c.seal.BarrierSealConfigType() != c.migrationInfo.seal.BarrierSealConfigType() {
		return true, nil
	}

	// The above checks can handle the auto->shamir and shamir->auto
	// and auto1->auto2 cases.  For auto1->auto1, we need to actually try
	// to read and decrypt the keys.

	keysMig, errMig := c.migrationInfo.seal.GetStoredKeys(ctx)
	keys, err := c.seal.GetStoredKeys(ctx)

	switch {
	case len(keys) > 0 && err == nil:
		return true, nil
	case len(keysMig) > 0 && errMig == nil:
		return false, nil
	case errors.Is(err, &ErrDecrypt{}) && errors.Is(errMig, &ErrDecrypt{}):
		return false, fmt.Errorf("decrypt error, neither the old nor new seal can read stored keys: old seal err=%v, new seal err=%v", errMig, err)
	default:
		return false, fmt.Errorf("neither the old nor new seal can read stored keys: old seal err=%v, new seal err=%v", errMig, err)
	}
}

// migrateSeal must be called with the stateLock held.
func (c *Core) migrateSeal(ctx context.Context) error {
	if c.migrationInfo == nil {
		// There is no defaultSeal <-> autoSeal migration, but we may need to
		// migrate seal configuration from single <-> multi autoSeal
		return c.migrateMultiSealConfig(ctx)
	}

	ok, err := c.sealMigrated(ctx)
	if err != nil {
		return fmt.Errorf("error checking if seal is migrated or not: %w", err)
	}

	if ok {
		c.logger.Info("migration is already performed")
		return nil
	}

	c.logger.Info("seal migration initiated")

	switch {
	case c.migrationInfo.seal.RecoveryKeySupported() && c.seal.RecoveryKeySupported():
		c.logger.Info("migrating from one auto-unseal to another", "from",
			c.migrationInfo.seal.BarrierSealConfigType(), "to", c.seal.BarrierSealConfigType())

		// Set the recovery and barrier keys to be the same.
		recoveryKey, err := c.migrationInfo.seal.RecoveryKey(ctx)
		if err != nil {
			return fmt.Errorf("error getting recovery key to set on new seal: %w", err)
		}

		if err := c.seal.SetRecoveryKey(ctx, recoveryKey); err != nil {
			return fmt.Errorf("error setting new recovery key information during migrate: %w", err)
		}

		barrierKeys, err := c.migrationInfo.seal.GetStoredKeys(ctx)
		if err != nil {
			return fmt.Errorf("error getting stored keys to set on new seal: %w", err)
		}

		if err := c.seal.SetStoredKeys(ctx, barrierKeys); err != nil {
			return fmt.Errorf("error setting new barrier key information during migrate: %w", err)
		}

	case c.migrationInfo.seal.RecoveryKeySupported():
		c.logger.Info("migrating from one auto-unseal to shamir", "from", c.migrationInfo.seal.BarrierSealConfigType())
		// Auto to Shamir, since recovery key isn't supported on new seal

		recoveryKey, err := c.migrationInfo.seal.RecoveryKey(ctx)
		if err != nil {
			return fmt.Errorf("error getting recovery key to set on new seal: %w", err)
		}

		// We have recovery keys; we're going to use them as the new shamir KeK.
		err = c.seal.GetAccess().SetShamirSealKey(recoveryKey)
		if err != nil {
			return fmt.Errorf("failed to set master key in seal: %w", err)
		}

		barrierKeys, err := c.migrationInfo.seal.GetStoredKeys(ctx)
		if err != nil {
			return fmt.Errorf("error getting stored keys to set on new seal: %w", err)
		}

		if err := c.seal.SetStoredKeys(ctx, barrierKeys); err != nil {
			return fmt.Errorf("error setting new barrier key information during migrate: %w", err)
		}

	case c.seal.RecoveryKeySupported():
		c.logger.Info("migrating from shamir to auto-unseal", "to", c.seal.BarrierSealConfigType())
		// Migration is happening from shamir -> auto. In this case use the shamir
		// combined key that was used to store the master key as the new recovery key.
		if err := c.seal.SetRecoveryKey(ctx, c.migrationInfo.unsealKey); err != nil {
			return fmt.Errorf("error setting new recovery key information: %w", err)
		}

		// Generate a new master key
		newMasterKey, err := c.barrier.GenerateKey(c.secureRandomReader)
		if err != nil {
			return fmt.Errorf("error generating new master key: %w", err)
		}

		// Rekey the barrier.  This handles the case where the shamir seal we're
		// migrating from was a legacy seal without a stored master key.
		if err := c.barrier.Rekey(ctx, newMasterKey); err != nil {
			return fmt.Errorf("error rekeying barrier during migration: %w", err)
		}

		// Store the new master key
		if err := c.seal.SetStoredKeys(ctx, [][]byte{newMasterKey}); err != nil {
			return fmt.Errorf("error storing new master key: %w", err)
		}

	default:
		return errors.New("unhandled migration case (shamir to shamir)")
	}

	err = c.migrateSealConfig(ctx)
	if err != nil {
		return fmt.Errorf("error storing new seal configs: %w", err)
	}

	// Flag migration performed for seal-rewrap later
	atomic.StoreUint32(c.sealMigrationDone, 1)

	c.logger.Info("seal migration complete")
	return nil
}

// unsealInternal takes in the master key and attempts to unseal the barrier.
// N.B.: This must be called with the state write lock held.
func (c *Core) unsealInternal(ctx context.Context, masterKey []byte) error {
	// Attempt to unlock
	if err := c.barrier.Unseal(ctx, masterKey); err != nil {
		return err
	}

	if err := preUnsealInternal(ctx, c); err != nil {
		return err
	}

	if err := c.startClusterListener(ctx); err != nil {
		return err
	}

	if err := c.startRaftBackend(ctx); err != nil {
		return err
	}

	if err := c.setupReplicationResolverHandler(); err != nil {
		c.logger.Warn("failed to start replication resolver server", "error", err)
	}

	// Do post-unseal setup if HA is not enabled
	if c.ha == nil {
		// We still need to set up cluster info even if it's not part of a
		// cluster right now. This also populates the cached cluster object.
		if err := c.setupCluster(ctx); err != nil {
			c.logger.Error("cluster setup failed", "error", err)
			c.barrier.Seal()
			c.logger.Warn("vault is sealed")
			return err
		}

		if err := c.migrateSeal(ctx); err != nil {
			c.logger.Error("seal migration error", "error", err)
			c.barrier.Seal()
			c.logger.Warn("vault is sealed")
			return err
		}

		ctx, ctxCancel := context.WithCancel(namespace.RootContext(nil))
		if err := c.postUnseal(ctx, ctxCancel, standardUnsealStrategy{}); err != nil {
			c.logger.Error("post-unseal setup failed", "error", err)
			c.barrier.Seal()
			c.logger.Warn("vault is sealed")
			return err
		}

		// Force a cache bust here, which will also run migration code
		if c.seal.RecoveryKeySupported() {
			c.seal.ClearRecoveryConfig(ctx)
		}

		c.standby = false
	} else {
		// Go to standby mode, wait until we are active to unseal
		c.standbyDoneCh = make(chan struct{})
		c.manualStepDownCh = make(chan struct{}, 1)
		c.standbyStopCh.Store(make(chan struct{}))
		go c.runStandby(c.standbyDoneCh, c.manualStepDownCh, c.standbyStopCh.Load().(chan struct{}))
	}

	// Success!
	atomic.StoreUint32(c.sealed, 0)
	c.metricSink.SetGaugeWithLabels([]string{"core", "unsealed"}, 1, nil)

	if c.logger.IsInfo() {
		c.logger.Info("vault is unsealed")
	}

	if c.serviceRegistration != nil {
		if err := c.serviceRegistration.NotifySealedStateChange(false); err != nil {
			if c.logger.IsWarn() {
				c.logger.Warn("failed to notify unsealed status", "error", err)
			}
		}
		if err := c.serviceRegistration.NotifyInitializedStateChange(true); err != nil {
			if c.logger.IsWarn() {
				c.logger.Warn("failed to notify initialized status", "error", err)
			}
		}
	}
	return nil
}

// SealWithRequest takes in a logical.Request, acquires the lock, and passes
// through to sealInternal
func (c *Core) SealWithRequest(httpCtx context.Context, req *logical.Request) error {
	defer metrics.MeasureSince([]string{"core", "seal-with-request"}, time.Now())

	if c.Sealed() {
		return nil
	}

	c.stateLock.RLock()

	// This will unlock the read lock
	// We use background context since we may not be active
	ctx, cancel := context.WithCancel(namespace.RootContext(nil))
	defer cancel()

	go func() {
		select {
		case <-ctx.Done():
		case <-httpCtx.Done():
			cancel()
		}
	}()

	// This will unlock the read lock
	return c.sealInitCommon(ctx, req)
}

// Seal takes in a token and creates a logical.Request, acquires the lock, and
// passes through to sealInternal
func (c *Core) Seal(token string) error {
	defer metrics.MeasureSince([]string{"core", "seal"}, time.Now())

	if c.Sealed() {
		return nil
	}

	c.stateLock.RLock()

	req := &logical.Request{
		Operation:   logical.UpdateOperation,
		Path:        "sys/seal",
		ClientToken: token,
	}

	// This will unlock the read lock
	// We use background context since we may not be active
	return c.sealInitCommon(namespace.RootContext(nil), req)
}

// sealInitCommon is common logic for Seal and SealWithRequest and is used to
// re-seal the Vault. This requires the Vault to be unsealed again to perform
// any further operations. Note: this function will read-unlock the state lock.
func (c *Core) sealInitCommon(ctx context.Context, req *logical.Request) (retErr error) {
	defer metrics.MeasureSince([]string{"core", "seal-internal"}, time.Now())

	var unlocked bool
	defer func() {
		if !unlocked {
			c.stateLock.RUnlock()
		}
	}()

	if req == nil {
		return errors.New("nil request to seal")
	}

	// Since there is no token store in standby nodes, sealing cannot be done.
	// Ideally, the request has to be forwarded to leader node for validation
	// and the operation should be performed. But for now, just returning with
	// an error and recommending a vault restart, which essentially does the
	// same thing.
	if c.standby {
		c.logger.Error("vault cannot seal when in standby mode; please restart instead")
		return errors.New("vault cannot seal when in standby mode; please restart instead")
	}

	err := c.PopulateTokenEntry(ctx, req)
	if err != nil {
		if errwrap.Contains(err, logical.ErrPermissionDenied.Error()) {
			return logical.ErrPermissionDenied
		}
		return logical.ErrInvalidRequest
	}
	acl, te, entity, identityPolicies, err := c.fetchACLTokenEntryAndEntity(ctx, req)
	if err != nil {
		return err
	}

	// Audit-log the request before going any further
	auth := &logical.Auth{
		ClientToken: req.ClientToken,
		Accessor:    req.ClientTokenAccessor,
	}
	if te != nil {
		auth.IdentityPolicies = identityPolicies[te.NamespaceID]
		delete(identityPolicies, te.NamespaceID)
		auth.ExternalNamespacePolicies = identityPolicies
		auth.TokenPolicies = te.Policies
		auth.Policies = append(te.Policies, identityPolicies[te.NamespaceID]...)
		auth.Metadata = te.Meta
		auth.DisplayName = te.DisplayName
		auth.EntityID = te.EntityID
		auth.TokenType = te.Type
	}

	logInput := &logical.LogInput{
		Auth:    auth,
		Request: req,
	}
	if err := c.auditBroker.LogRequest(ctx, logInput, c.auditedHeaders); err != nil {
		c.logger.Error("failed to audit request", "request_path", req.Path, "error", err)
		return errors.New("failed to audit request, cannot continue")
	}

	if entity != nil && entity.Disabled {
		c.logger.Warn("permission denied as the entity on the token is disabled")
		return logical.ErrPermissionDenied
	}
	if te != nil && te.EntityID != "" && entity == nil {
		c.logger.Warn("permission denied as the entity on the token is invalid")
		return logical.ErrPermissionDenied
	}

	// Attempt to use the token (decrement num_uses)
	// On error bail out; if the token has been revoked, bail out too
	if te != nil {
		te, err = c.tokenStore.UseToken(ctx, te)
		if err != nil {
			c.logger.Error("failed to use token", "error", err)
			return ErrInternalError
		}
		if te == nil {
			// Token is no longer valid
			return logical.ErrPermissionDenied
		}
	}

	// Verify that this operation is allowed
	authResults := c.performPolicyChecks(ctx, acl, te, req, entity, &PolicyCheckOpts{
		RootPrivsRequired: true,
	})
	if !authResults.Allowed {
		retErr = multierror.Append(retErr, authResults.Error)
		if authResults.Error.ErrorOrNil() == nil || authResults.DeniedError {
			retErr = multierror.Append(retErr, logical.ErrPermissionDenied)
		}
		return retErr
	}

	if te != nil && te.NumUses == tokenRevocationPending {
		// Token needs to be revoked. We do this immediately here because
		// we won't have a token store after sealing.
		leaseID, err := c.expiration.CreateOrFetchRevocationLeaseByToken(c.activeContext, te)
		if err == nil {
			err = c.expiration.Revoke(c.activeContext, leaseID)
		}
		if err != nil {
			c.logger.Error("token needed revocation before seal but failed to revoke", "error", err)
			retErr = multierror.Append(retErr, ErrInternalError)
		}
	}

	// Unlock; sealing will grab the lock when needed
	unlocked = true
	c.stateLock.RUnlock()

	sealErr := c.sealInternal()

	if sealErr != nil {
		retErr = multierror.Append(retErr, sealErr)
	}

	return
}

// UIEnabled returns if the UI is enabled
func (c *Core) UIEnabled() bool {
	return c.uiConfig.Enabled()
}

// UIHeaders returns configured UI headers
func (c *Core) UIHeaders() (http.Header, error) {
	return c.uiConfig.Headers(context.Background())
}

// sealInternal is an internal method used to seal the vault.  It does not do
// any authorization checking.
func (c *Core) sealInternal() error {
	return c.sealInternalWithOptions(true, false, true)
}

func (c *Core) sealInternalWithOptions(grabStateLock, keepHALock, performCleanup bool) error {
	// Mark sealed, and if already marked return
	if swapped := atomic.CompareAndSwapUint32(c.sealed, 0, 1); !swapped {
		return nil
	}
	c.metricSink.SetGaugeWithLabels([]string{"core", "unsealed"}, 0, nil)

	c.logger.Info("marked as sealed")

	// Clear forwarding clients
	c.requestForwardingConnectionLock.Lock()
	c.clearForwardingClients()
	c.requestForwardingConnectionLock.Unlock()

	activeCtxCancel := c.activeContextCancelFunc.Load().(context.CancelFunc)
	cancelCtxAndLock := func() {
		doneCh := make(chan struct{})
		go func() {
			select {
			case <-doneCh:
			// Attempt to drain any inflight requests
			case <-time.After(DefaultMaxRequestDuration):
				if activeCtxCancel != nil {
					activeCtxCancel()
				}
			}
		}()

		c.stateLock.Lock()
		close(doneCh)
		// Stop requests from processing
		if activeCtxCancel != nil {
			activeCtxCancel()
		}
	}

	// Do pre-seal teardown if HA is not enabled
	if c.ha == nil {
		if grabStateLock {
			cancelCtxAndLock()
			defer c.stateLock.Unlock()
		}
		// Even in a non-HA context we key off of this for some things
		c.standby = true

		// Stop requests from processing
		if activeCtxCancel != nil {
			activeCtxCancel()
		}

		if err := c.preSeal(); err != nil {
			c.logger.Error("pre-seal teardown failed", "error", err)
			return fmt.Errorf("internal error")
		}
	} else {
		// If we are keeping the lock we already have the state write lock
		// held. Otherwise grab it here so that when stopCh is triggered we are
		// locked.
		if keepHALock {
			atomic.StoreUint32(c.keepHALockOnStepDown, 1)
		}
		if grabStateLock {
			cancelCtxAndLock()
			defer c.stateLock.Unlock()
		}

		// If we are trying to acquire the lock, force it to return with nil so
		// runStandby will exit
		// If we are active, signal the standby goroutine to shut down and wait
		// for completion. We have the state lock here so nothing else should
		// be toggling standby status.
		close(c.standbyStopCh.Load().(chan struct{}))
		c.logger.Debug("finished triggering standbyStopCh for runStandby")

		// Wait for runStandby to stop
		<-c.standbyDoneCh
		atomic.StoreUint32(c.keepHALockOnStepDown, 0)
		c.logger.Debug("runStandby done")
	}

	stopPartialSealRewrapping(c)
	c.teardownReplicationResolverHandler()

	// Perform additional cleanup upon sealing.
	if performCleanup {
		if raftBackend := c.getRaftBackend(); raftBackend != nil {
			if err := raftBackend.TeardownCluster(c.getClusterListener()); err != nil {
				c.logger.Error("error stopping storage cluster", "error", err)
				return err
			}
		}

		// Stop the cluster listener
		c.stopClusterListener()
	}

	c.logger.Debug("sealing barrier")
	if err := c.barrier.Seal(); err != nil {
		c.logger.Error("error sealing barrier", "error", err)
		return err
	}

	if c.serviceRegistration != nil {
		if err := c.serviceRegistration.NotifySealedStateChange(true); err != nil {
			if c.logger.IsWarn() {
				c.logger.Warn("failed to notify sealed status", "error", err)
			}
		}
	}

	if c.quotaManager != nil {
		if err := c.quotaManager.Reset(); err != nil {
			c.logger.Error("error resetting quota manager", "error", err)
		}
	}

	postSealInternal(c)

	c.logger.Info("vault is sealed")

	return nil
}

type UnsealStrategy interface {
	unseal(context.Context, log.Logger, *Core) error
}

type standardUnsealStrategy struct{}

func (s standardUnsealStrategy) unseal(ctx context.Context, logger log.Logger, c *Core) error {
	// Clear forwarding clients; we're active
	c.requestForwardingConnectionLock.Lock()
	c.clearForwardingClients()
	c.requestForwardingConnectionLock.Unlock()

	// Mark the active time. We do this first so it can be correlated to the logs
	// for the active startup.

	if err := postUnsealPhysical(c); err != nil {
		return err
	}

	if err := c.entPostUnseal(false); err != nil {
		return err
	}
	if c.isPrimary() {
		// Only perf primarys should write feature flags, but we do it by
		// excluding other states so that we don't have to change it when
		// a non-replicated cluster becomes a primary.
		if err := c.persistFeatureFlags(ctx); err != nil {
			return err
		}
	}

	if c.autoRotateCancel == nil {
		var autoRotateCtx context.Context
		autoRotateCtx, c.autoRotateCancel = context.WithCancel(c.activeContext)
		go c.autoRotateBarrierLoop(autoRotateCtx)
	}

	// Run setup-like functions
	if err := runUnsealSetupFunctions(ctx, buildUnsealSetupFunctionSlice(c)); err != nil {
		return err
	}
<<<<<<< HEAD
	if err := c.setupCredentials(ctx); err != nil {
		return err
	}
	if err := c.setupQuotas(ctx, false); err != nil {
		return err
	}
	if err := c.setupHeaderHMACKey(ctx, false); err != nil {
		return err
	}
	if !c.IsDRSecondary() {
		c.updateLockedUserEntries()

		if err := c.startRollback(); err != nil {
			return err
		}
		if err := c.setupExpiration(expireLeaseStrategyFairsharing); err != nil {
			return err
		}
		c.Logger().Info("Starting Rotation Manager")
		if err := c.startRotation(); err != nil {
			return err
		}
		if err := c.loadAudits(ctx); err != nil {
			return err
		}
		if err := c.setupAuditedHeadersConfig(ctx); err != nil {
			return err
		}

		if err := c.setupAudits(ctx); err != nil {
			return err
		}
		if err := c.loadIdentityStoreArtifacts(ctx); err != nil {
			return err
		}
		if err := loadPolicyMFAConfigs(ctx, c); err != nil {
			return err
		}
		c.setupCachedMFAResponseAuth()
		if err := c.loadLoginMFAConfigs(ctx); err != nil {
			return err
		}
=======
>>>>>>> 52917e09

	if !c.IsDRSecondary() {
		if err := c.setupCensusAgent(); err != nil {
			logger.Error("skipping reporting for nil agent", "error", err)
		}

		// not waiting on wg to avoid changing existing behavior
		var wg sync.WaitGroup
		if err := c.setupActivityLog(ctx, &wg); err != nil {
			return err
		}

	} else {
		var err error
		disableEventLogger, err := parseutil.ParseBool(os.Getenv(featureFlagDisableEventLogger))
		if err != nil {
			return fmt.Errorf("unable to parse feature flag: %q: %w", featureFlagDisableEventLogger, err)
		}
		c.auditBroker, err = NewAuditBroker(logger, !disableEventLogger)
		if err != nil {
			return err
		}
	}

	if c.isPrimary() {
		if err := c.runUnsealSetupForPrimary(ctx, logger); err != nil {
			return err
		}
	}

	if c.getClusterListener() != nil && (c.ha != nil || shouldStartClusterListener(c)) {
		if err := c.setupRaftActiveNode(ctx); err != nil {
			return err
		}

		if err := c.startForwarding(ctx); err != nil {
			return err
		}

	}

	c.clusterParamsLock.Lock()
	defer c.clusterParamsLock.Unlock()
	if err := c.entStartReplication(); err != nil {
		return err
	}

	c.metricsCh = make(chan struct{})
	go c.emitMetricsActiveNode(c.metricsCh)

	// Establish version timestamps at the end of unseal on active nodes only.
	if err := c.handleVersionTimeStamps(ctx); err != nil {
		return err
	}

	return nil
}

// setupPluginRuntimeCatalog wraps the plugincatalog.SetupPluginRuntimeCatalog
// in way where this method can be included in the slice of functions returned
// by the buildUnsealSetupFunctionsSlice function.
func (c *Core) setupPluginRuntimeCatalog(ctx context.Context) error {
	pluginRuntimeCatalog, err := plugincatalog.SetupPluginRuntimeCatalog(ctx, c.logger, NewBarrierView(c.barrier, pluginRuntimeCatalogPath))
	if err != nil {
		return err
	}

	c.pluginRuntimeCatalog = pluginRuntimeCatalog

	return nil
}

// setupPluginCatalog wraps the plugincatalog.SetupPluginCatalog in way where
// this method can be included in the slice of functions returned by the
// buildUnsealSetupFunctionsSlice function.
func (c *Core) setupPluginCatalog(ctx context.Context) error {
	pluginCatalog, err := plugincatalog.SetupPluginCatalog(ctx, c.logger, c.builtinRegistry, NewBarrierView(c.barrier, pluginCatalogPath), c.pluginDirectory, c.enableMlock, c.pluginRuntimeCatalog)
	if err != nil {
		return err
	}

	c.pluginCatalog = pluginCatalog

	return nil
}

// buildUnsealSetupFunctionSlice returns a slice of functions, tailored for this
// Core's replication state, that can be passed to the runUnsealSetupFunctions
// function.
func buildUnsealSetupFunctionSlice(c *Core) []func(context.Context) error {
	// setupFunctions is a slice of functions that need to be called in order,
	// that if any return an error, processing should immediately cease.
	setupFunctions := []func(context.Context) error{
		c.setupPluginRuntimeCatalog,
		c.setupPluginCatalog,
		c.loadMounts,
		func(_ context.Context) error {
			return c.entSetupFilteredPaths()
		},
		c.setupMounts,
		c.entSetupAPILock,
		c.setupPolicyStore,
		func(_ context.Context) error {
			return c.setupManagedKeyRegistry()
		},
		c.loadCORSConfig,
		c.loadCredentials,
		func(_ context.Context) error {
			return c.entSetupFilteredPaths()
		},
		c.setupCredentials,
		func(ctx context.Context) error {
			return c.setupQuotas(ctx, false)
		},
		func(ctx context.Context) error {
			return c.setupHeaderHMACKey(ctx, false)
		},
	}

	// If this server is not part of a Disaster Recovery secondary cluster,
	// the following additional setupFunctions also apply.
	if !c.IsDRSecondary() {
		// This first setupFunction must be inserted at the beginning of the
		// slice. The remainder should be appended at the end.
		temp := []func(context.Context) error{
			c.ensureWrappingKey,
		}

		setupFunctions = append(temp, setupFunctions...)
		setupFunctions = append(setupFunctions, func(_ context.Context) error {
			c.updateLockedUserEntries()
			return nil
		})
		setupFunctions = append(setupFunctions, func(_ context.Context) error {
			return c.startRollback()
		})
		setupFunctions = append(setupFunctions, func(_ context.Context) error {
			return c.setupExpiration(expireLeaseStrategyFairsharing)
		})
		setupFunctions = append(setupFunctions, c.loadAudits)
		setupFunctions = append(setupFunctions, c.setupAuditedHeadersConfig)
		setupFunctions = append(setupFunctions, c.setupAudits)
		setupFunctions = append(setupFunctions, c.loadIdentityStoreArtifacts)
		setupFunctions = append(setupFunctions, func(ctx context.Context) error {
			return loadPolicyMFAConfigs(ctx, c)
		})
		setupFunctions = append(setupFunctions, func(_ context.Context) error {
			c.setupCachedMFAResponseAuth()
			return nil
		})
		setupFunctions = append(setupFunctions, c.loadLoginMFAConfigs)
	}

	return setupFunctions
}

// runUnsealSetupFunctions iterates through the provided slice of functions and
// calls each one, passing the provided context.Context as the sole argument. If
// any of the functions returns an error, this function returns it immediately.
func runUnsealSetupFunctions(ctx context.Context, setupFunctions []func(context.Context) error) error {
	// call the setupFunctions sequentially
	for _, fn := range setupFunctions {
		if err := fn(ctx); err != nil {
			return err
		}
	}

	return nil
}

// runUnsealSetupForPrimary runs some setup code specific to clusters that are
// in the primary role (as defined by the (*Core).isPrimary method).
func (c *Core) runUnsealSetupForPrimary(ctx context.Context, logger log.Logger) error {
	if err := c.setupPluginReload(); err != nil {
		return err
	}

	// Retrieve the seal generation information from storage
	existingGenerationInfo, err := PhysicalSealGenInfo(ctx, c.physical)
	if err != nil {
		logger.Error("cannot read existing seal generation info from storage", "error", err)
		return err
	}

	sealGenerationInfo := c.seal.GetAccess().GetSealGenerationInfo()

	switch {
	case existingGenerationInfo == nil:
		// This is the first time we store seal generation information
		fallthrough
	case existingGenerationInfo.Generation < sealGenerationInfo.Generation:
		// We have incremented the seal generation
		if err := c.SetPhysicalSealGenInfo(ctx, sealGenerationInfo); err != nil {
			logger.Error("failed to store seal generation info", "error", err)
			return err
		}

	case existingGenerationInfo.Generation == sealGenerationInfo.Generation:
		// Same generation, update the rewrapped flag in case the previous active node
		// changed its value. In other words, a rewrap may have happened, or a rewrap may have been
		// started but not completed.
		c.seal.GetAccess().GetSealGenerationInfo().SetRewrapped(existingGenerationInfo.IsRewrapped())

	case existingGenerationInfo.Generation > sealGenerationInfo.Generation:
		// Our seal information is out of date. The previous active node used a newer generation.
		logger.Error("A newer seal generation was found in storage. The seal configuration in this node should be updated to match that of the previous active node, and this node should be restarted.")
		return errors.New("newer seal generation found in storage, in memory seal configuration is out of date")
	}

	if server.IsMultisealSupported() && !sealGenerationInfo.IsRewrapped() {
		// Set the migration done flag so that a seal-rewrap gets triggered later.
		// Note that in the case where multi seal is not supported, Core.migrateSeal() takes care of
		// triggering the rewrap when necessary.
		logger.Trace("seal generation information indicates that a seal-rewrap is needed", "generation", sealGenerationInfo.Generation)
		atomic.StoreUint32(c.sealMigrationDone, 1)
	}

	startPartialSealRewrapping(c)

	return nil
}

// postUnseal is invoked on the active node, and performance standby nodes,
// after the barrier is unsealed, but before
// allowing any user operations. This allows us to setup any state that
// requires the Vault to be unsealed such as mount tables, logical backends,
// credential stores, etc.
func (c *Core) postUnseal(ctx context.Context, ctxCancelFunc context.CancelFunc, unsealer UnsealStrategy) (retErr error) {
	defer metrics.MeasureSince([]string{"core", "post_unseal"}, time.Now())

	// Clear any out
	c.postUnsealFuncs = nil

	// Create a new request context
	c.activeContext = ctx
	c.activeContextCancelFunc.Store(ctxCancelFunc)

	defer func() {
		if retErr != nil {
			ctxCancelFunc()
			_ = c.preSeal()
		}
	}()
	c.logger.Info("post-unseal setup starting")

	// Enable the cache
	c.physicalCache.Purge(ctx)
	if !c.cachingDisabled {
		c.physicalCache.SetEnabled(true)
	}

	// Purge these for safety in case of a rekey
	_ = c.seal.ClearBarrierConfig(ctx)
	if c.seal.RecoveryKeySupported() {
		_ = c.seal.ClearRecoveryConfig(ctx)
	}

	// Load prior un-updated store into version history cache to compare
	// previous state.
	if err := c.loadVersionHistory(ctx); err != nil {
		return err
	}

	if err := unsealer.unseal(ctx, c.logger, c); err != nil {
		return err
	}

	// Automatically re-encrypt the keys used for auto unsealing when the
	// seal's encryption key changes. The regular rotation of cryptographic
	// keys is a NIST recommendation. Access to prior keys for decryption
	// is normally supported for a configurable time period. Re-encrypting
	// the keys used for auto unsealing ensures Vault and its data will
	// continue to be accessible even after prior seal keys are destroyed.
	if seal, ok := c.seal.(*autoSeal); ok {
		if err := seal.UpgradeKeys(c.activeContext); err != nil {
			c.logger.Warn("post-unseal upgrade seal keys failed", "error", err)
		}

		// Start a periodic but infrequent heartbeat to detect auto-seal backend outages at runtime rather than being
		// surprised by this at the next need to unseal.
		seal.StartHealthCheck()
	}

	// This is intentionally the last block in this function. We want to allow
	// writes just before allowing client requests, to ensure everything has
	// been set up properly before any writes can have happened.
	//
	// Use a small temporary worker pool to run postUnsealFuncs in parallel
	postUnsealFuncConcurrency := runtime.NumCPU() * 2
	if v := os.Getenv("VAULT_POSTUNSEAL_FUNC_CONCURRENCY"); v != "" {
		pv, err := strconv.Atoi(v)
		if err != nil || pv < 1 {
			c.logger.Warn("invalid value for VAULT_POSTUNSEAL_FUNC_CURRENCY, must be a positive integer", "error", err, "value", pv)
		} else {
			postUnsealFuncConcurrency = pv
		}
	}
	if postUnsealFuncConcurrency <= 1 {
		// Out of paranoia, keep the old logic for parallism=1
		for _, v := range c.postUnsealFuncs {
			v()
		}
	} else {
		jobs := make(chan func())
		var wg sync.WaitGroup
		for i := 0; i < postUnsealFuncConcurrency; i++ {
			go func() {
				for v := range jobs {
					v()
					wg.Done()
				}
			}()
		}
		for _, v := range c.postUnsealFuncs {
			wg.Add(1)
			jobs <- v
		}
		wg.Wait()
		close(jobs)
	}

	if atomic.LoadUint32(c.sealMigrationDone) == 1 {
		if err := c.postSealMigration(ctx); err != nil {
			c.logger.Warn("post-unseal post seal migration failed", "error", err)
		}
	}

	if os.Getenv(EnvVaultDisableLocalAuthMountEntities) != "" {
		c.logger.Warn("disabling entities for local auth mounts through env var", "env", EnvVaultDisableLocalAuthMountEntities)
	}
	c.loginMFABackend.usedCodes = cache.New(0, 30*time.Second)
	if c.systemBackend != nil && c.systemBackend.mfaBackend != nil {
		c.systemBackend.mfaBackend.usedCodes = cache.New(0, 30*time.Second)
	}
	c.logger.Info("post-unseal setup complete")
	return nil
}

// preSeal is invoked before the barrier is sealed, allowing
// for any state teardown required.
func (c *Core) preSeal() error {
	defer metrics.MeasureSince([]string{"core", "pre_seal"}, time.Now())
	c.logger.Info("pre-seal teardown starting")

	if seal, ok := c.seal.(*autoSeal); ok {
		seal.StopHealthCheck()
	}
	// Clear any pending funcs
	c.postUnsealFuncs = nil

	// Clear any rekey progress
	c.barrierRekeyConfig = nil
	c.recoveryRekeyConfig = nil

	if c.metricsCh != nil {
		close(c.metricsCh)
		c.metricsCh = nil
	}
	var result error

	c.stopForwarding()

	c.stopRaftActiveNode()

	c.clusterParamsLock.Lock()
	if err := c.entStopReplication(); err != nil {
		result = multierror.Append(result, fmt.Errorf("error stopping replication: %w", err))
	}
	c.clusterParamsLock.Unlock()

	if err := c.teardownAudits(); err != nil {
		result = multierror.Append(result, fmt.Errorf("error tearing down audits: %w", err))
	}
	if err := c.stopExpiration(); err != nil {
		result = multierror.Append(result, fmt.Errorf("error stopping expiration: %w", err))
	}

	if err := c.stopRotation(); err != nil {
		result = multierror.Append(result, fmt.Errorf("error stopping rotation: %w", err))
	}
	c.stopActivityLog()
	// Clean up the censusAgent on seal
	if err := c.teardownCensusAgent(); err != nil {
		result = multierror.Append(result, fmt.Errorf("error tearing down reporting agent: %w", err))
	}

	if err := c.teardownCredentials(context.Background()); err != nil {
		result = multierror.Append(result, fmt.Errorf("error tearing down credentials: %w", err))
	}
	if err := c.teardownPolicyStore(); err != nil {
		result = multierror.Append(result, fmt.Errorf("error tearing down policy store: %w", err))
	}
	if err := c.stopRollback(); err != nil {
		result = multierror.Append(result, fmt.Errorf("error stopping rollback: %w", err))
	}
	if err := c.unloadMounts(context.Background()); err != nil {
		result = multierror.Append(result, fmt.Errorf("error unloading mounts: %w", err))
	}

	if err := c.entPreSeal(); err != nil {
		result = multierror.Append(result, err)
	}

	if c.autoRotateCancel != nil {
		c.autoRotateCancel()
		c.autoRotateCancel = nil
	}

	if c.updateLockedUserEntriesCancel != nil {
		c.updateLockedUserEntriesCancel()
		c.updateLockedUserEntriesCancel = nil
	}

	if seal, ok := c.seal.(*autoSeal); ok {
		seal.StopHealthCheck()
	}

	if c.systemBackend != nil && c.systemBackend.mfaBackend != nil {
		c.systemBackend.mfaBackend.usedCodes = nil
	}
	if err := c.teardownLoginMFA(); err != nil {
		result = multierror.Append(result, fmt.Errorf("error tearing down login MFA, error: %w", err))
	}

	preSealPhysical(c)

	c.logger.Info("pre-seal teardown complete")
	return result
}

func (c *Core) ReplicationState() consts.ReplicationState {
	return consts.ReplicationState(atomic.LoadUint32(c.replicationState))
}

func (c *Core) ActiveNodeReplicationState() consts.ReplicationState {
	return consts.ReplicationState(atomic.LoadUint32(c.activeNodeReplicationState))
}

func (c *Core) SealAccess() *SealAccess {
	return NewSealAccess(c.seal)
}

// StorageType returns a string equal to the storage configuration's type.
func (c *Core) StorageType() string {
	return c.storageType
}

func (c *Core) Logger() log.Logger {
	return c.logger
}

func (c *Core) BarrierKeyLength() (min, max int) {
	min, max = c.barrier.KeyLength()
	max += shamir.ShareOverhead
	return
}

func (c *Core) AuditedHeadersConfig() *AuditedHeadersConfig {
	return c.auditedHeaders
}

// physicalBarrierSealConfig reads the storage entry at configPath and parses and validates it as SealConfig.
func physicalSealConfig(ctx context.Context, c *Core, label, configPath string) (*SealConfig, error) {
	pe, err := c.physical.Get(ctx, configPath)
	if err != nil {
		return nil, fmt.Errorf("failed to fetch %s seal configuration: %w", label, err)
	}
	if pe == nil {
		return nil, nil
	}

	config := new(SealConfig)

	if err := jsonutil.DecodeJSON(pe.Value, config); err != nil {
		return nil, fmt.Errorf("failed to decode %s seal configuration: %w", label, err)
	}
	err = config.Validate()
	if err != nil {
		return nil, fmt.Errorf("failed to validate %s seal configuration: %w", label, err)
	}
	// In older versions of vault the default seal would not store a type. This
	// is here to offer backwards compatibility for older seal configs.
	if config.Type == "" {
		config.Type = SealConfigTypeShamir.String()
	}

	return config, nil
}

func (c *Core) PhysicalBarrierSealConfig(ctx context.Context) (*SealConfig, error) {
	return physicalSealConfig(ctx, c, "barrier", barrierSealConfigPath)
}

func (c *Core) PhysicalRecoverySealConfig(ctx context.Context) (*SealConfig, error) {
	return physicalSealConfig(ctx, c, "recovery", recoverySealConfigPlaintextPath)
}

func (c *Core) PhysicalRecoverySealConfigOldPath(ctx context.Context) (*SealConfig, error) {
	return physicalSealConfig(ctx, c, "recovery", recoverySealConfigPath)
}

func (c *Core) PhysicalSealConfigs(ctx context.Context) (*SealConfig, *SealConfig, error) {
	barrierConf, err := c.PhysicalBarrierSealConfig(ctx)
	if err != nil {
		return nil, nil, fmt.Errorf("failed to get barrier seal configuration at migration check time: %w", err)
	}
	if barrierConf == nil {
		return nil, nil, nil
	}

	recoveryConf, err := c.PhysicalRecoverySealConfig(ctx)
	if err != nil {
		return nil, nil, fmt.Errorf("failed to get recovery seal configuration at migration check time: %w", err)
	}

	return barrierConf, recoveryConf, nil
}

func (c *Core) SetPhysicalBarrierSealConfig(ctx context.Context, barrierSealConfig *SealConfig) error {
	return setPhysicalSealConfig(ctx, c, "barrier", barrierSealConfigPath, barrierSealConfig)
}

func (c *Core) SetPhysicalRecoverySealConfig(ctx context.Context, recoverySealConfig *SealConfig) error {
	return setPhysicalSealConfig(ctx, c, "recovery", recoverySealConfigPlaintextPath, recoverySealConfig)
}

func setPhysicalSealConfig(ctx context.Context, c *Core, label, configPath string, sealConfig *SealConfig) error {
	// Encode the seal configuration
	buf, err := json.Marshal(sealConfig)
	if err != nil {
		return fmt.Errorf("failed to encode %s seal configuration: %w", label, err)
	}

	// Store the seal configuration
	pe := &physical.Entry{
		Key:   configPath,
		Value: buf,
	}

	if err := c.physical.Put(ctx, pe); err != nil {
		c.logger.Error(fmt.Sprintf("failed to write %s seal configuration", label), "error", err)
		return fmt.Errorf("failed to write %s seal configuration: %w", label, err)
	}

	return nil
}

type sealMigrationCheckResult int

const (
	sealMigrationCheckError sealMigrationCheckResult = iota
	sealMigrationCheckSkip
	sealMigrationCheckAdjust
	sealMigrationCheckDoNotAjust
)

func (c *Core) checkForSealMigration(ctx context.Context, unwrapSeal Seal) (sealMigrationCheckResult, error) {
	existBarrierSealConfig, _, err := c.PhysicalSealConfigs(ctx)
	if err != nil {
		return sealMigrationCheckError, fmt.Errorf("Error checking for existing seal: %s", err)
	}

	// If we don't have an existing config or if it's the deprecated auto seal
	// which needs an upgrade, skip out
	if existBarrierSealConfig == nil || existBarrierSealConfig.Type == WrapperTypeHsmAutoDeprecated.String() {
		return sealMigrationCheckSkip, nil
	}

	if unwrapSeal == nil {
		// With unwrapSeal==nil, either we're not migrating, or we're migrating
		// from shamir.

		storedType := SealConfigType(existBarrierSealConfig.Type)
		configuredType := c.seal.BarrierSealConfigType()

		switch {
		case storedType == configuredType:
			// We have the same barrier type and the unwrap seal is nil so we're not
			// migrating from same to same, IOW we assume it's not a migration.
			return sealMigrationCheckDoNotAjust, nil
		case configuredType == SealConfigTypeShamir:
			// The stored barrier config is not shamir, there is no disabled seal
			// in config, and either no configured seal (which equates to Shamir)
			// or an explicitly configured Shamir seal.
			return sealMigrationCheckError, fmt.Errorf("cannot seal migrate from %q to Shamir, no disabled seal in configuration",
				existBarrierSealConfig.Type)
		case storedType == SealConfigTypeShamir:
			// The configured seal is not Shamir, the stored seal config is Shamir.
			// This is a migration away from Shamir.

			return sealMigrationCheckAdjust, nil
		case configuredType == SealConfigTypeMultiseal && server.IsMultisealSupported():
			// We are going from a single non-shamir seal to multiseal, and multi seal is supported.
			// This scenario is not considered a migration in the sense of requiring an unwrapSeal,
			// but we will update the stored SealConfig later (see Core.migrateMultiSealConfig).

			return sealMigrationCheckDoNotAjust, nil
		case configuredType == SealConfigTypeMultiseal:
			// The configured seal is multiseal and we know the stored type is not shamir, thus
			// we are going from auto seal to multiseal.
			return sealMigrationCheckError, fmt.Errorf("cannot seal migrate from %q to %q, multiple seals are not supported",
				existBarrierSealConfig.Type, c.seal.BarrierSealConfigType())
		case storedType == SealConfigTypeMultiseal:
			// The stored type is multiseal and we know the type the configured type is not shamir,
			// thus we are going from multiseal to autoseal.
			//
			// This scenario is not considered a migration in the sense of requiring an unwrapSeal,
			// but we will update the stored SealConfig later (see Core.migrateMultiSealConfig).

			return sealMigrationCheckDoNotAjust, nil
		default:
			// We know at this point that there is a configured non-Shamir seal,
			// that it does not match the stored non-Shamir seal config, and that
			// there is no explicitly disabled seal stanza.
			return sealMigrationCheckError, fmt.Errorf("cannot seal migrate from %q to %q, no disabled seal in configuration",
				existBarrierSealConfig.Type, c.seal.BarrierSealConfigType())
		}
	} else {
		// If we're not coming from Shamir we expect the previous seal to be
		// in the config and disabled.

		if unwrapSeal.BarrierSealConfigType() == SealConfigTypeShamir {
			return sealMigrationCheckError, errors.New("Shamir seals cannot be set disabled (they should simply not be set)")
		}
		return sealMigrationCheckDoNotAjust, nil
	}
}

// adjustForSealMigration takes the unwrapSeal, which is nil if (a) we're not
// configured for seal migration or (b) we might be doing a seal migration away
// from shamir.  It will only be non-nil if there is a configured seal with
// the config key disabled=true, which implies a migration away from autoseal.
//
// For case (a), the common case, we expect that the stored barrier
// config matches the seal type, in which case we simply return nil.  If they
// don't match, and the stored seal config is of type Shamir but the configured
// seal is not Shamir, that is case (b) and we make an unwrapSeal of type Shamir.
// Any other unwrapSeal=nil scenario is treated as an error.
//
// Given a non-nil unwrapSeal or case (b), we setup c.migrationInfo to prepare
// for a migration upon receiving a valid migration unseal request.  We cannot
// check at this time for already performed (or incomplete) migrations because
// we haven't yet been unsealed, so we have no way of checking whether a
// shamir seal works to read stored seal-encrypted data.
//
// The assumption throughout is that the very last step of seal migration is
// to write the new barrier/recovery stored seal config.
func (c *Core) adjustForSealMigration(unwrapSeal Seal) error {
	ctx := context.Background()

	checkResult, err := c.checkForSealMigration(ctx, unwrapSeal)
	if err != nil {
		return err
	}
	switch checkResult {
	case sealMigrationCheckSkip:
		// If we don't have an existing config or if it's the deprecated auto seal
		// which needs an upgrade, skip out
		return nil

	case sealMigrationCheckAdjust:
		// The configured seal is not Shamir, the stored seal config is Shamir.
		// This is a migration away from Shamir.

		// See note about creating a SealGenerationInfo for the unwrap seal in
		// function setSeal in server.go.
		sealAccess, err := vaultseal.NewAccessFromWrapper(c.logger, aeadwrapper.NewShamirWrapper(), SealConfigTypeShamir.String())
		if err != nil {
			return err
		}
		unwrapSeal = NewDefaultSeal(sealAccess)

	case sealMigrationCheckDoNotAjust:
		// unwrapSeal stays as is
		if unwrapSeal == nil {
			return nil
		}
	}

	existBarrierSealConfig, existRecoverySealConfig, err := c.PhysicalSealConfigs(ctx)
	if err != nil {
		return fmt.Errorf("Error checking for existing seal: %s", err)
	}

	// If we've reached this point it's a migration attempt and we should have both
	// c.migrationInfo.seal (old seal) and c.seal (new seal) populated.
	unwrapSeal.SetCore(c)

	// No stored recovery seal config found, what about the legacy recovery config?
	if existBarrierSealConfig.Type != SealConfigTypeShamir.String() && existRecoverySealConfig == nil {
		entry, err := c.physical.Get(ctx, recoverySealConfigPath)
		if err != nil {
			return fmt.Errorf("failed to read %q recovery seal configuration: %w", existBarrierSealConfig.Type, err)
		}
		if entry == nil {
			return errors.New("Recovery seal configuration not found for existing seal")
		}
		return errors.New("Cannot migrate seals while using a legacy recovery seal config")
	}

	c.migrationInfo = &migrationInformation{
		seal: unwrapSeal,
	}
	if existBarrierSealConfig.Type != c.seal.BarrierSealConfigType().String() {
		// It's unnecessary to call this when doing an auto->auto
		// same-seal-type migration, since they'll have the same configs before
		// and after migration.
		c.adjustSealConfigDuringMigration(existBarrierSealConfig, existRecoverySealConfig)
	}
	c.initSealsForMigration()
	c.logger.Warn("entering seal migration mode; Vault will not automatically unseal even if using an autoseal", "from_barrier_type", c.migrationInfo.seal.BarrierSealConfigType(), "to_barrier_type", c.seal.BarrierSealConfigType())

	return nil
}

func (c *Core) migrateMultiSealConfig(ctx context.Context) error {
	barrierSealConfig, err := c.PhysicalBarrierSealConfig(ctx)
	if err != nil {
		return fmt.Errorf("failed to read existing seal configuration during multi seal migration: %v", err)
	}

	switch {
	case c.seal.BarrierSealConfigType().IsSameAs(barrierSealConfig.Type):
		return nil
	case c.seal.BarrierSealConfigType() == SealConfigTypeMultiseal:
		// needs update
	case SealConfigTypeMultiseal.IsSameAs(barrierSealConfig.Type):
		// needs update
	default:
		return nil
	}

	// Note that SetBarrierConfig updates SealConfig.Type to the correct value.
	if err := c.seal.SetBarrierConfig(ctx, barrierSealConfig); err != nil {
		return fmt.Errorf("error storing barrier config during multi seal migration: %w", err)
	}

	// Note that we don't need to trigger a seal rewrap here, since we'll do that when
	// we update the SealGenerationInfo. See standardUnsealStrategy.unseal().

	return nil
}

func (c *Core) migrateSealConfig(ctx context.Context) error {
	existBarrierSealConfig, existRecoverySealConfig, err := c.PhysicalSealConfigs(ctx)
	if err != nil {
		return fmt.Errorf("failed to read existing seal configuration during migration: %v", err)
	}

	var bc, rc *SealConfig

	switch {
	case c.migrationInfo.seal.RecoveryKeySupported() && c.seal.RecoveryKeySupported():
		// Migrating from auto->auto, copy the configs over
		bc, rc = existBarrierSealConfig, existRecoverySealConfig
	case c.migrationInfo.seal.RecoveryKeySupported():
		// Migrating from auto->shamir, clone auto's recovery config and set
		// stored keys to 1.
		bc = existRecoverySealConfig.Clone()
		bc.StoredShares = 1
	case c.seal.RecoveryKeySupported():
		// Migrating from shamir->auto, set a new barrier config and set
		// recovery config to a clone of shamir's barrier config with stored
		// keys set to 0.
		bc = &SealConfig{
			Type:            c.seal.BarrierSealConfigType().String(),
			SecretShares:    1,
			SecretThreshold: 1,
			StoredShares:    1,
		}

		rc = existBarrierSealConfig.Clone()
		rc.StoredShares = 0
	}

	if err := c.seal.SetBarrierConfig(ctx, bc); err != nil {
		return fmt.Errorf("error storing barrier config after migration: %w", err)
	}

	if c.seal.RecoveryKeySupported() {
		if err := c.seal.SetRecoveryConfig(ctx, rc); err != nil {
			return fmt.Errorf("error storing recovery config after migration: %w", err)
		}
	} else if err := c.physical.Delete(ctx, recoverySealConfigPlaintextPath); err != nil {
		return fmt.Errorf("failed to delete old recovery seal configuration during migration: %w", err)
	}

	return nil
}

func (c *Core) adjustSealConfigDuringMigration(existBarrierSealConfig, existRecoverySealConfig *SealConfig) {
	switch {
	case c.migrationInfo.seal.RecoveryKeySupported() && existRecoverySealConfig != nil:
		// Migrating from auto->shamir, clone auto's recovery config and set
		// stored keys to 1.  Unless the recover config doesn't exist, in which
		// case the migration is assumed to already have been performed.
		newSealConfig := existRecoverySealConfig.Clone()
		newSealConfig.StoredShares = 1
		c.seal.SetCachedBarrierConfig(newSealConfig)
	case !c.migrationInfo.seal.RecoveryKeySupported() && c.seal.RecoveryKeySupported():
		// Migrating from shamir->auto, set a new barrier config and set
		// recovery config to a clone of shamir's barrier config with stored
		// keys set to 0.
		newBarrierSealConfig := &SealConfig{
			Type:            c.seal.BarrierSealConfigType().String(),
			SecretShares:    1,
			SecretThreshold: 1,
			StoredShares:    1,
		}
		c.seal.SetCachedBarrierConfig(newBarrierSealConfig)

		newRecoveryConfig := existBarrierSealConfig.Clone()
		newRecoveryConfig.StoredShares = 0
		c.seal.SetCachedRecoveryConfig(newRecoveryConfig)
	}
}

func (c *Core) unsealKeyToRootKeyPostUnseal(ctx context.Context, combinedKey []byte) ([]byte, error) {
	return c.unsealKeyToRootKey(ctx, c.seal, combinedKey, true, false)
}

func (c *Core) unsealKeyToMasterKeyPreUnseal(ctx context.Context, seal Seal, combinedKey []byte) ([]byte, error) {
	return c.unsealKeyToRootKey(ctx, seal, combinedKey, false, true)
}

// unsealKeyToRootKey takes a key provided by the user, either a recovery key
// if using an autoseal or an unseal key with Shamir.  It returns a nil error
// if the key is valid and an error otherwise. It also returns the master key
// that can be used to unseal the barrier.
// If useTestSeal is true, seal will not be modified; this is used when not
// invoked as part of an unseal process.  Otherwise in the non-legacy shamir
// case the combinedKey will be set in the seal, which means subsequent attempts
// to use the seal to read the master key will succeed, assuming combinedKey is
// valid.
// If allowMissing is true, a failure to find the master key in storage results
// in a nil error and a nil master key being returned.
func (c *Core) unsealKeyToRootKey(ctx context.Context, seal Seal, combinedKey []byte, useTestSeal bool, allowMissing bool) ([]byte, error) {
	switch seal.StoredKeysSupported() {
	case vaultseal.StoredKeysSupportedGeneric:
		if err := seal.VerifyRecoveryKey(ctx, combinedKey); err != nil {
			return nil, fmt.Errorf("recovery key verification failed: %w", err)
		}

		storedKeys, err := seal.GetStoredKeys(ctx)
		if storedKeys == nil && err == nil && allowMissing {
			return nil, nil
		}

		if err == nil && len(storedKeys) != 1 {
			err = fmt.Errorf("expected exactly one stored key, got %d", len(storedKeys))
		}
		if err != nil {
			return nil, fmt.Errorf("unable to retrieve stored keys: %w", err)
		}
		return storedKeys[0], nil

	case vaultseal.StoredKeysSupportedShamirRoot:
		if useTestSeal {
			// Note that the seal generation should not matter, since the only thing we are doing with
			// this seal is calling GetStoredKeys (i.e. we are not encrypting anything).
			sealAccess, err := vaultseal.NewAccessFromWrapper(c.logger, aeadwrapper.NewShamirWrapper(), SealConfigTypeShamir.String())
			if err != nil {
				return nil, fmt.Errorf("failed to setup seal wrapper for test barrier config: %w", err)
			}
			testseal := NewDefaultSeal(sealAccess)
			testseal.SetCore(c)
			cfg, err := seal.BarrierConfig(ctx)
			if err != nil {
				return nil, fmt.Errorf("failed to setup test barrier config: %w", err)
			}
			testseal.SetCachedBarrierConfig(cfg)
			seal = testseal
		}

		err := seal.GetAccess().SetShamirSealKey(combinedKey)
		if err != nil {
			return nil, &ErrInvalidKey{fmt.Sprintf("failed to setup unseal key: %v", err)}
		}
		storedKeys, err := seal.GetStoredKeys(ctx)
		if storedKeys == nil && err == nil && allowMissing {
			return nil, nil
		}
		if err == nil && len(storedKeys) != 1 {
			err = fmt.Errorf("expected exactly one stored key, got %d", len(storedKeys))
		}
		if err != nil {
			return nil, fmt.Errorf("unable to retrieve stored keys: %w", err)
		}
		return storedKeys[0], nil

	case vaultseal.StoredKeysNotSupported:
		return combinedKey, nil
	}
	return nil, fmt.Errorf("invalid seal")
}

// IsInSealMigrationMode returns true if we're configured to perform a seal migration,
// meaning either that we have a disabled seal in HCL configuration or the seal
// configuration in storage is Shamir but the seal in HCL is not.  In this
// mode we should not auto-unseal (even if the migration is done) and we will
// accept unseal requests with and without the `migrate` option, though the migrate
// option is required if we haven't yet performed the seal migration. Lock
// should only be false if the caller is already holding the read
// statelock (such as calls originating from switchedLockHandleRequest).
func (c *Core) IsInSealMigrationMode(lock bool) bool {
	if lock {
		c.stateLock.RLock()
		defer c.stateLock.RUnlock()
	}
	return c.migrationInfo != nil
}

// IsSealMigrated returns true if we're in seal migration mode but migration
// has already been performed (possibly by another node, or prior to this node's
// current invocation). Lock should only be false if the caller is already
// holding the read statelock (such as calls originating from switchedLockHandleRequest).
func (c *Core) IsSealMigrated(lock bool) bool {
	if !c.IsInSealMigrationMode(lock) {
		return false
	}

	if lock {
		c.stateLock.RLock()
		defer c.stateLock.RUnlock()
	}
	done, _ := c.sealMigrated(context.Background())
	return done
}

func (c *Core) BarrierEncryptorAccess() *BarrierEncryptorAccess {
	return NewBarrierEncryptorAccess(c.barrier)
}

func (c *Core) PhysicalAccess() *physical.PhysicalAccess {
	return physical.NewPhysicalAccess(c.physical)
}

func (c *Core) RouterAccess() *RouterAccess {
	return NewRouterAccess(c)
}

// IsDRSecondary returns if the current cluster state is a DR secondary.
func (c *Core) IsDRSecondary() bool {
	return c.ReplicationState().HasState(consts.ReplicationDRSecondary)
}

func (c *Core) IsPerfSecondary() bool {
	return c.ReplicationState().HasState(consts.ReplicationPerformanceSecondary)
}

func (c *Core) AddLogger(logger log.Logger) {
	c.allLoggersLock.Lock()
	defer c.allLoggersLock.Unlock()
	c.allLoggers = append(c.allLoggers, logger)
}

// SetLogLevel sets logging level for all tracked loggers to the level provided
func (c *Core) SetLogLevel(level log.Level) {
	c.allLoggersLock.RLock()
	defer c.allLoggersLock.RUnlock()
	for _, logger := range c.allLoggers {
		logger.SetLevel(level)
	}
}

// SetLogLevelByName sets the logging level of named logger to level provided
// if it exists. Core.allLoggers is a slice and as such it is entirely possible
// that multiple entries exist for the same name. Each instance will be modified.
func (c *Core) SetLogLevelByName(name string, level log.Level) bool {
	c.allLoggersLock.RLock()
	defer c.allLoggersLock.RUnlock()

	found := false
	for _, logger := range c.allLoggers {
		if logger.Name() == name {
			logger.SetLevel(level)
			found = true
		}
	}

	return found
}

// SetConfig sets core's config object to the newly provided config.
func (c *Core) SetConfig(conf *server.Config) {
	c.rawConfig.Store(conf)
	bz, err := json.Marshal(c.SanitizedConfig())
	if err != nil {
		c.logger.Error("error serializing sanitized config", "error", err)
		return
	}

	c.logger.Debug("set config", "sanitized config", string(bz))
}

func (c *Core) GetListenerCustomResponseHeaders(listenerAdd string) *ListenerCustomHeaders {
	customHeaders := c.customListenerHeader.Load()
	if customHeaders == nil {
		return nil
	}

	customHeadersList, ok := customHeaders.([]*ListenerCustomHeaders)
	if customHeadersList == nil || !ok {
		return nil
	}

	for _, l := range customHeadersList {
		if l.Address == listenerAdd {
			return l
		}
	}
	return nil
}

// ExistCustomResponseHeader checks if a custom header is configured in any
// listener's stanza
func (c *Core) ExistCustomResponseHeader(header string) bool {
	customHeaders := c.customListenerHeader.Load()
	if customHeaders == nil {
		return false
	}

	customHeadersList, ok := customHeaders.([]*ListenerCustomHeaders)
	if customHeadersList == nil || !ok {
		return false
	}

	for _, l := range customHeadersList {
		exist := l.ExistCustomResponseHeader(header)
		if exist {
			return true
		}
	}

	return false
}

func (c *Core) ReloadCustomResponseHeaders() error {
	conf := c.rawConfig.Load()
	if conf == nil {
		return fmt.Errorf("failed to load core raw config")
	}
	lns := conf.(*server.Config).Listeners
	if lns == nil {
		return fmt.Errorf("no listener configured")
	}

	uiHeaders, err := c.UIHeaders()
	if err != nil {
		return err
	}
	c.customListenerHeader.Store(NewListenerCustomHeader(lns, c.logger, uiHeaders))

	return nil
}

// SanitizedConfig returns a sanitized version of the current config.
// See server.Config.Sanitized for specific values omitted.
func (c *Core) SanitizedConfig() map[string]interface{} {
	conf := c.rawConfig.Load()
	if conf == nil {
		return nil
	}
	return conf.(*server.Config).Sanitized()
}

// LogFormat returns the log format current in use.
func (c *Core) LogFormat() string {
	conf := c.rawConfig.Load()
	return conf.(*server.Config).LogFormat
}

// LogLevel returns the log level provided by level provided by config, CLI flag, or env
func (c *Core) LogLevel() string {
	return c.logLevel
}

// MetricsHelper returns the global metrics helper which allows external
// packages to access Vault's internal metrics.
func (c *Core) MetricsHelper() *metricsutil.MetricsHelper {
	return c.metricsHelper
}

// MetricSink returns the metrics wrapper with which Core has been configured.
func (c *Core) MetricSink() *metricsutil.ClusterMetricSink {
	return c.metricSink
}

func (c *Core) AuditLogger() AuditLogger {
	return &basicAuditor{c: c}
}

type FeatureFlags struct {
	NamespacesCubbyholesLocal bool `json:"namespace_cubbyholes_local"`
}

func (c *Core) persistFeatureFlags(ctx context.Context) error {
	if !c.PR1103disabled {
		c.logger.Debug("persisting feature flags")
		json, err := jsonutil.EncodeJSON(&FeatureFlags{NamespacesCubbyholesLocal: !c.PR1103disabled})
		if err != nil {
			return err
		}
		return c.barrier.Put(ctx, &logical.StorageEntry{
			Key:   consts.CoreFeatureFlagPath,
			Value: json,
		})
	}
	return nil
}

func (c *Core) readFeatureFlags(ctx context.Context) (*FeatureFlags, error) {
	entry, err := c.barrier.Get(ctx, consts.CoreFeatureFlagPath)
	if err != nil {
		return nil, err
	}
	var flags FeatureFlags
	if entry != nil {
		err = jsonutil.DecodeJSON(entry.Value, &flags)
		if err != nil {
			return nil, err
		}
	}
	return &flags, nil
}

// isMountable tells us whether or not we can continue mounting a plugin-based
// mount entry after failing to instantiate a backend. We do this to preserve
// the storage and path when a plugin is missing or has otherwise been
// misconfigured. This allows users to recover from errors when starting Vault
// with misconfigured plugins. It should not be possible for existing builtins
// to be misconfigured, so that is a fatal error.
func (c *Core) isMountable(ctx context.Context, entry *MountEntry, pluginType consts.PluginType) bool {
	return !c.isMountEntryBuiltin(ctx, entry, pluginType)
}

// isMountEntryBuiltin determines whether a mount entry is associated with a
// builtin of the specified plugin type.
func (c *Core) isMountEntryBuiltin(ctx context.Context, entry *MountEntry, pluginType consts.PluginType) bool {
	// Prevent a panic early on
	if entry == nil || c.pluginCatalog == nil {
		return false
	}

	// Allow type to be determined from mount entry when not otherwise specified
	if pluginType == consts.PluginTypeUnknown {
		pluginType = c.builtinTypeFromMountEntry(ctx, entry)
	}

	// Handle aliases
	pluginName := entry.Type
	if alias, ok := mountAliases[pluginName]; ok {
		pluginName = alias
	}

	plug, err := c.pluginCatalog.Get(ctx, pluginName, pluginType, entry.Version)
	if err != nil || plug == nil {
		return false
	}

	return plug.Builtin
}

// MatchingMount returns the path of the mount that will be responsible for
// handling the given request path.
func (c *Core) MatchingMount(ctx context.Context, reqPath string) string {
	return c.router.MatchingMount(ctx, reqPath)
}

func (c *Core) setupQuotas(ctx context.Context, isPerfStandby bool) error {
	if c.quotaManager == nil {
		return nil
	}

	qmFlags := &quotas.ManagerFlags{
		IsPerfStandby: isPerfStandby,
		IsDRSecondary: c.IsDRSecondary(),
		IsNewInstall:  c.IsNewInstall(ctx),
	}

	return c.quotaManager.Setup(ctx, c.systemBarrierView, qmFlags)
}

// ApplyRateLimitQuota checks the request against all the applicable quota rules.
// If the given request's path is exempt, no rate limiting will be applied.
func (c *Core) ApplyRateLimitQuota(ctx context.Context, req *quotas.Request) (quotas.Response, error) {
	req.Type = quotas.TypeRateLimit

	resp := quotas.Response{
		Allowed: true,
		Headers: make(map[string]string),
	}

	if c.quotaManager != nil {
		// skip rate limit checks for paths that are exempt from rate limiting
		if c.quotaManager.RateLimitPathExempt(req.Path, req.NamespacePath) {
			return resp, nil
		}

		return c.quotaManager.ApplyQuota(ctx, req)
	}

	return resp, nil
}

// RateLimitAuditLoggingEnabled returns if the quota configuration allows audit
// logging of request rejections due to rate limiting quota rule violations.
func (c *Core) RateLimitAuditLoggingEnabled() bool {
	if c.quotaManager != nil {
		return c.quotaManager.RateLimitAuditLoggingEnabled()
	}

	return false
}

// RateLimitResponseHeadersEnabled returns if the quota configuration allows for
// rate limit quota HTTP headers to be added to responses.
func (c *Core) RateLimitResponseHeadersEnabled() bool {
	if c.quotaManager != nil {
		return c.quotaManager.RateLimitResponseHeadersEnabled()
	}

	return false
}

func (c *Core) KeyRotateGracePeriod() time.Duration {
	return time.Duration(atomic.LoadInt64(c.keyRotateGracePeriod))
}

func (c *Core) SetKeyRotateGracePeriod(t time.Duration) {
	atomic.StoreInt64(c.keyRotateGracePeriod, int64(t))
}

// Periodically test whether to automatically rotate the barrier key
func (c *Core) autoRotateBarrierLoop(ctx context.Context) {
	t := time.NewTicker(autoRotateCheckInterval)
	for {
		select {
		case <-t.C:
			c.checkBarrierAutoRotate(ctx)
		case <-ctx.Done():
			t.Stop()
			return
		}
	}
}

func (c *Core) checkBarrierAutoRotate(ctx context.Context) {
	c.stateLock.RLock()
	defer c.stateLock.RUnlock()
	if c.isPrimary() {
		reason, err := c.barrier.CheckBarrierAutoRotate(ctx)
		if err != nil {
			lf := c.logger.Error
			if strings.HasSuffix(err.Error(), "context canceled") {
				lf = c.logger.Debug
			}
			lf("error in barrier auto rotation", "error", err)
			return
		}
		if reason != "" {
			// Time to rotate.  Invoke the rotation handler in order to both rotate and create
			// the replication canary
			c.logger.Info("automatic barrier key rotation triggered", "reason", reason)

			_, err := c.systemBackend.handleRotate(ctx, nil, nil)
			if err != nil {
				c.logger.Error("error automatically rotating barrier key", "error", err)
			} else {
				metrics.IncrCounter(barrierRotationsMetric, 1)
			}
		}
	}
}

func (c *Core) isPrimary() bool {
	return !c.ReplicationState().HasState(consts.ReplicationPerformanceSecondary | consts.ReplicationDRSecondary)
}

type LicenseState struct {
	State      string
	ExpiryTime time.Time
	Terminated bool
}

func (c *Core) loadLoginMFAConfigs(ctx context.Context) error {
	eConfigs := make([]*mfa.MFAEnforcementConfig, 0)
	allNamespaces := c.collectNamespaces()
	for _, ns := range allNamespaces {
		err := c.loginMFABackend.loadMFAMethodConfigs(ctx, ns)
		if err != nil {
			return fmt.Errorf("error loading MFA method Config, namespaceid %s, error: %w", ns.ID, err)
		}

		loadedConfigs, err := c.loginMFABackend.loadMFAEnforcementConfigs(ctx, ns)
		if err != nil {
			return fmt.Errorf("error loading MFA enforcement Config, namespaceid %s, error: %w", ns.ID, err)
		}

		eConfigs = append(eConfigs, loadedConfigs...)
	}

	for _, conf := range eConfigs {
		if err := c.loginMFABackend.loginMFAMethodExistenceCheck(conf); err != nil {
			c.loginMFABackend.mfaLogger.Error("failed to find all MFA methods that exist in MFA enforcement configs", "configID", conf.ID, "namespaceID", conf.NamespaceID, "error", err.Error())
		}
	}
	return nil
}

type MFACachedAuthResponse struct {
	CachedAuth            *logical.Auth
	RequestPath           string
	RequestNSID           string
	RequestNSPath         string
	RequestConnRemoteAddr string
	TimeOfStorage         time.Time
	RequestID             string
}

func (c *Core) setupCachedMFAResponseAuth() {
	c.mfaResponseAuthQueueLock.Lock()
	c.mfaResponseAuthQueue = NewLoginMFAPriorityQueue()
	mfaQueue := c.mfaResponseAuthQueue
	c.mfaResponseAuthQueueLock.Unlock()

	ctx := c.activeContext

	go func() {
		ticker := time.Tick(5 * time.Second)
		for {
			select {
			case <-ctx.Done():
				return
			case <-ticker:
				err := mfaQueue.RemoveExpiredMfaAuthResponse(defaultMFAAuthResponseTTL, time.Now())
				if err != nil {
					c.Logger().Error("failed to remove stale MFA auth response", "error", err)
				}
			}
		}
	}()
	return
}

// updateLockedUserEntries runs every 15 mins to remove stale user entries from storage
// it also updates the userFailedLoginInfo map with correct information for locked users if incorrect
func (c *Core) updateLockedUserEntries() {
	if c.updateLockedUserEntriesCancel != nil {
		return
	}

	var updateLockedUserEntriesCtx context.Context
	updateLockedUserEntriesCtx, c.updateLockedUserEntriesCancel = context.WithCancel(c.activeContext)

	if err := c.runLockedUserEntryUpdates(updateLockedUserEntriesCtx); err != nil {
		c.Logger().Error("failed to run locked user entry updates", "error", err)
	}

	go func() {
		ticker := time.NewTicker(15 * time.Minute)
		for {
			select {
			case <-updateLockedUserEntriesCtx.Done():
				ticker.Stop()
				return
			case <-ticker.C:
				if err := c.runLockedUserEntryUpdates(updateLockedUserEntriesCtx); err != nil {
					c.Logger().Error("failed to run locked user entry updates", "error", err)
				}
			}
		}
	}()
	return
}

// runLockedUserEntryUpdates runs updates for locked user storage entries and userFailedLoginInfo map
func (c *Core) runLockedUserEntryUpdates(ctx context.Context) error {
	// check environment variable to see if user lockout workflow is disabled
	var disableUserLockout bool
	if disableUserLockoutEnv := os.Getenv(consts.VaultDisableUserLockout); disableUserLockoutEnv != "" {
		var err error
		disableUserLockout, err = strconv.ParseBool(disableUserLockoutEnv)
		if err != nil {
			c.Logger().Error("Error parsing the environment variable VAULT_DISABLE_USER_LOCKOUT", "error", err)
		}
	}
	if disableUserLockout {
		return nil
	}

	// get the list of namespaces of locked users from locked users path in storage
	nsIDs, err := c.barrier.List(ctx, coreLockedUsersPath)
	if err != nil {
		return err
	}

	totalLockedUsersCount := 0
	for _, nsID := range nsIDs {
		// get the list of mount accessors of locked users for each namespace
		mountAccessors, err := c.barrier.List(ctx, coreLockedUsersPath+nsID)
		if err != nil {
			return err
		}

		// update the entries for locked users for each mount accessor
		// if storage entry is stale i.e; the lockout duration has passed
		// remove this entry from storage and userFailedLoginInfo map
		// else check if the userFailedLoginInfo map has correct failed login information
		// if incorrect, update the entry in userFailedLoginInfo map
		for _, mountAccessorPath := range mountAccessors {
			mountAccessor := strings.TrimSuffix(mountAccessorPath, "/")
			lockedAliasesCount, err := c.runLockedUserEntryUpdatesForMountAccessor(ctx, mountAccessor, coreLockedUsersPath+nsID+mountAccessorPath)
			if err != nil {
				return err
			}
			totalLockedUsersCount = totalLockedUsersCount + lockedAliasesCount
		}
	}

	// emit locked user count metrics
	metrics.SetGaugeWithLabels([]string{"core", "locked_users"}, float32(totalLockedUsersCount), nil)
	return nil
}

// runLockedUserEntryUpdatesForMountAccessor updates the storage entry for each locked user (alias name)
// if the entry is stale, it removes it from storage and userFailedLoginInfo map if present
// if the entry is not stale, it updates the userFailedLoginInfo map with correct values for entry if incorrect
func (c *Core) runLockedUserEntryUpdatesForMountAccessor(ctx context.Context, mountAccessor string, path string) (int, error) {
	// get mount entry for mountAccessor
	mountEntry := c.router.MatchingMountByAccessor(mountAccessor)
	if mountEntry == nil {
		mountEntry = &MountEntry{}
	}
	// get configuration for mount entry
	userLockoutConfiguration := c.getUserLockoutConfiguration(mountEntry)

	// get the list of aliases for mount accessor
	aliases, err := c.barrier.List(ctx, path)
	if err != nil {
		return 0, err
	}

	lockedAliasesCount := len(aliases)

	// check storage entry for each alias to update
	for _, alias := range aliases {
		loginUserInfoKey := FailedLoginUser{
			aliasName:     alias,
			mountAccessor: mountAccessor,
		}

		existingEntry, err := c.barrier.Get(ctx, path+alias)
		if err != nil {
			return 0, err
		}

		if existingEntry == nil {
			continue
		}

		var lastLoginTime int
		err = jsonutil.DecodeJSON(existingEntry.Value, &lastLoginTime)
		if err != nil {
			return 0, err
		}

		lastFailedLoginTimeFromStorageEntry := time.Unix(int64(lastLoginTime), 0)
		lockoutDurationFromConfiguration := userLockoutConfiguration.LockoutDuration

		// get the entry for the locked user from userFailedLoginInfo map
		failedLoginInfoFromMap := c.LocalGetUserFailedLoginInfo(ctx, loginUserInfoKey)

		// check if the storage entry for locked user is stale
		if time.Now().After(lastFailedLoginTimeFromStorageEntry.Add(lockoutDurationFromConfiguration)) {
			// stale entry, remove from storage
			// leaving this as it is as this happens on the active node
			// also handles case where namespace is deleted
			if err := c.barrier.Delete(ctx, path+alias); err != nil {
				return 0, err
			}
			// remove entry for this user from userFailedLoginInfo map if present as the user is not locked
			if failedLoginInfoFromMap != nil {
				if err = updateUserFailedLoginInfo(ctx, c, loginUserInfoKey, nil, true); err != nil {
					return 0, err
				}
			}
			lockedAliasesCount -= 1
			continue
		}

		// this is not a stale entry
		// update the map with actual failed login information
		actualFailedLoginInfo := FailedLoginInfo{
			lastFailedLoginTime: lastLoginTime,
			count:               uint(userLockoutConfiguration.LockoutThreshold),
		}

		if failedLoginInfoFromMap != &actualFailedLoginInfo {
			// entry is invalid, updating the entry in userFailedLoginMap with correct information
			if err = updateUserFailedLoginInfo(ctx, c, loginUserInfoKey, &actualFailedLoginInfo, false); err != nil {
				return 0, err
			}
		}
	}
	return lockedAliasesCount, nil
}

// PopMFAResponseAuthByID pops an item from the mfaResponseAuthQueue by ID
// it returns the cached auth response or an error
func (c *Core) PopMFAResponseAuthByID(reqID string) (*MFACachedAuthResponse, error) {
	c.mfaResponseAuthQueueLock.Lock()
	defer c.mfaResponseAuthQueueLock.Unlock()
	return c.mfaResponseAuthQueue.PopByKey(reqID)
}

// SaveMFAResponseAuth pushes an MFACachedAuthResponse to the mfaResponseAuthQueue.
// it returns an error in case of failure
func (c *Core) SaveMFAResponseAuth(respAuth *MFACachedAuthResponse) error {
	c.mfaResponseAuthQueueLock.Lock()
	defer c.mfaResponseAuthQueueLock.Unlock()
	return c.mfaResponseAuthQueue.Push(respAuth)
}

type InFlightRequests struct {
	InFlightReqMap   *sync.Map
	InFlightReqCount *uberAtomic.Uint64
}

type InFlightReqData struct {
	StartTime        time.Time `json:"start_time"`
	ClientRemoteAddr string    `json:"client_remote_address"`
	ReqPath          string    `json:"request_path"`
	Method           string    `json:"request_method"`
	ClientID         string    `json:"client_id"`
}

func (c *Core) StoreInFlightReqData(reqID string, data InFlightReqData) {
	c.inFlightReqData.InFlightReqMap.Store(reqID, data)
	c.inFlightReqData.InFlightReqCount.Inc()
}

// FinalizeInFlightReqData is going log the completed request if the
// corresponding server config option is enabled. It also removes the
// request from the inFlightReqMap and decrement the number of in-flight
// requests by one.
func (c *Core) FinalizeInFlightReqData(reqID string, statusCode int) {
	if c.logRequestsLevel != nil && c.logRequestsLevel.Load() != 0 {
		c.LogCompletedRequests(reqID, statusCode)
	}

	c.inFlightReqData.InFlightReqMap.Delete(reqID)
	c.inFlightReqData.InFlightReqCount.Dec()
}

// LoadInFlightReqData creates a snapshot map of the current
// in-flight requests
func (c *Core) LoadInFlightReqData() map[string]InFlightReqData {
	currentInFlightReqMap := make(map[string]InFlightReqData)
	c.inFlightReqData.InFlightReqMap.Range(func(key, value interface{}) bool {
		// there is only one writer to this map, so skip checking for errors
		v := value.(InFlightReqData)
		currentInFlightReqMap[key.(string)] = v
		return true
	})

	return currentInFlightReqMap
}

// UpdateInFlightReqData updates the data for a specific reqID with
// the clientID
func (c *Core) UpdateInFlightReqData(reqID, clientID string) {
	v, ok := c.inFlightReqData.InFlightReqMap.Load(reqID)
	if !ok {
		c.Logger().Trace("failed to retrieve request with ID", "request_id", reqID)
		return
	}

	// there is only one writer to this map, so skip checking for errors
	reqData := v.(InFlightReqData)
	reqData.ClientID = clientID
	c.inFlightReqData.InFlightReqMap.Store(reqID, reqData)
}

// LogCompletedRequests Logs the completed request to the server logs
func (c *Core) LogCompletedRequests(reqID string, statusCode int) {
	logLevel := log.Level(c.logRequestsLevel.Load())
	v, ok := c.inFlightReqData.InFlightReqMap.Load(reqID)
	if !ok {
		c.logger.Log(logLevel, fmt.Sprintf("failed to retrieve request with ID %v", reqID))
		return
	}

	// there is only one writer to this map, so skip checking for errors
	reqData := v.(InFlightReqData)
	c.logger.Log(logLevel, "completed_request",
		"start_time", reqData.StartTime.Format(time.RFC3339),
		"duration", fmt.Sprintf("%dms", time.Now().Sub(reqData.StartTime).Milliseconds()),
		"client_id", reqData.ClientID,
		"client_address", reqData.ClientRemoteAddr, "status_code", statusCode, "request_path", reqData.ReqPath,
		"request_method", reqData.Method)
}

func (c *Core) ReloadLogRequestsLevel() {
	conf := c.rawConfig.Load()
	if conf == nil {
		return
	}

	infoLevel := conf.(*server.Config).LogRequestsLevel
	switch {
	case log.LevelFromString(infoLevel) > log.NoLevel && log.LevelFromString(infoLevel) < log.Off:
		c.logRequestsLevel.Store(int32(log.LevelFromString(infoLevel)))
	case infoLevel != "":
		c.logger.Warn("invalid log_requests_level", "level", infoLevel)
	}
}

func (c *Core) ReloadIntrospectionEndpointEnabled() {
	conf := c.rawConfig.Load()
	if conf == nil {
		return
	}
	c.introspectionEnabledLock.Lock()
	defer c.introspectionEnabledLock.Unlock()
	c.introspectionEnabled = conf.(*server.Config).EnableIntrospectionEndpoint
}

type PeerNode struct {
	Hostname        string        `json:"hostname"`
	APIAddress      string        `json:"api_address"`
	ClusterAddress  string        `json:"cluster_address"`
	Version         string        `json:"version"`
	LastEcho        time.Time     `json:"last_echo"`
	UpgradeVersion  string        `json:"upgrade_version,omitempty"`
	RedundancyZone  string        `json:"redundancy_zone,omitempty"`
	EchoDuration    time.Duration `json:"echo_duration"`
	ClockSkewMillis int64         `json:"clock_skew_millis"`
}

// GetHAPeerNodesCached returns the nodes that've sent us Echo requests recently.
func (c *Core) GetHAPeerNodesCached() []PeerNode {
	var nodes []PeerNode
	for itemClusterAddr, item := range c.clusterPeerClusterAddrsCache.Items() {
		info := item.Object.(nodeHAConnectionInfo)
		var hostname, apiAddr string

		// nodeInfo can be nil if there's a node with a much older version in
		// the cluster
		if info.nodeInfo != nil {
			hostname = info.nodeInfo.Hostname
			apiAddr = info.nodeInfo.ApiAddr
		}
		nodes = append(nodes, PeerNode{
			Hostname:        hostname,
			APIAddress:      apiAddr,
			ClusterAddress:  itemClusterAddr,
			LastEcho:        info.lastHeartbeat,
			Version:         info.version,
			UpgradeVersion:  info.upgradeVersion,
			RedundancyZone:  info.redundancyZone,
			EchoDuration:    info.echoDuration,
			ClockSkewMillis: info.clockSkewMillis,
		})
	}
	return nodes
}

func (c *Core) CheckPluginPerms(pluginName string) (err error) {
	var enableFilePermissionsCheck bool
	if enableFilePermissionsCheckEnv := os.Getenv(consts.VaultEnableFilePermissionsCheckEnv); enableFilePermissionsCheckEnv != "" {
		var err error
		enableFilePermissionsCheck, err = strconv.ParseBool(enableFilePermissionsCheckEnv)
		if err != nil {
			return errors.New("Error parsing the environment variable VAULT_ENABLE_FILE_PERMISSIONS_CHECK")
		}
	}

	if c.pluginDirectory != "" && enableFilePermissionsCheck {
		err = osutil.OwnerPermissionsMatch(c.pluginDirectory, c.pluginFileUid, c.pluginFilePermissions)
		if err != nil {
			return err
		}
		fullPath := filepath.Join(c.pluginDirectory, pluginName)
		err = osutil.OwnerPermissionsMatch(fullPath, c.pluginFileUid, c.pluginFilePermissions)
		if err != nil {
			return err
		}
	}
	return err
}

func (c *Core) LoadNodeID() (string, error) {
	raftNodeID := c.GetRaftNodeID()
	if raftNodeID != "" {
		return raftNodeID, nil
	}
	hostname, err := os.Hostname()
	if err != nil {
		return "", err
	}
	return hostname, nil
}

// DetermineRoleFromLoginRequest will determine the role that should be applied to a quota for a given
// login request
func (c *Core) DetermineRoleFromLoginRequest(ctx context.Context, mountPoint string, data map[string]interface{}) string {
	c.authLock.RLock()
	defer c.authLock.RUnlock()
	matchingBackend := c.router.MatchingBackend(ctx, mountPoint)
	if matchingBackend == nil || matchingBackend.Type() != logical.TypeCredential {
		// Role based quotas do not apply to this request
		return ""
	}
	return c.doResolveRoleLocked(ctx, mountPoint, matchingBackend, data)
}

// DetermineRoleFromLoginRequestFromReader will determine the role that should
// be applied to a quota for a given login request. The reader will only be
// consumed if the matching backend for the mount point exists and is a secret
// backend
func (c *Core) DetermineRoleFromLoginRequestFromReader(ctx context.Context, mountPoint string, reader io.Reader) string {
	c.authLock.RLock()
	defer c.authLock.RUnlock()
	matchingBackend := c.router.MatchingBackend(ctx, mountPoint)
	if matchingBackend == nil || matchingBackend.Type() != logical.TypeCredential {
		// Role based quotas do not apply to this request
		return ""
	}

	data := make(map[string]interface{})
	err := jsonutil.DecodeJSONFromReader(reader, &data)
	if err != nil {
		return ""
	}
	return c.doResolveRoleLocked(ctx, mountPoint, matchingBackend, data)
}

// doResolveRoleLocked does a login and resolve role request on the matching
// backend. Callers should have a read lock on c.authLock
func (c *Core) doResolveRoleLocked(ctx context.Context, mountPoint string, matchingBackend logical.Backend, data map[string]interface{}) string {
	resp, err := matchingBackend.HandleRequest(ctx, &logical.Request{
		MountPoint: mountPoint,
		Path:       "login",
		Operation:  logical.ResolveRoleOperation,
		Data:       data,
		Storage:    c.router.MatchingStorageByAPIPath(ctx, mountPoint+"login"),
	})
	if err != nil || resp.Data["role"] == nil {
		return ""
	}

	return resp.Data["role"].(string)
}

// ResolveRoleForQuotas looks for any quotas requiring a role for early
// computation in the RateLimitQuotaWrapping handler.
func (c *Core) ResolveRoleForQuotas(ctx context.Context, req *quotas.Request) (bool, error) {
	if c.quotaManager == nil {
		return false, nil
	}
	return c.quotaManager.QueryResolveRoleQuotas(req)
}

// aliasNameFromLoginRequest will determine the aliasName from the login Request
func (c *Core) aliasNameFromLoginRequest(ctx context.Context, req *logical.Request) (string, error) {
	c.authLock.RLock()
	defer c.authLock.RUnlock()
	ns, err := namespace.FromContext(ctx)
	if err != nil {
		return "", err
	}

	// ns path is added while checking matching backend
	mountPath := strings.TrimPrefix(req.MountPoint, ns.Path)

	matchingBackend := c.router.MatchingBackend(ctx, mountPath)
	if matchingBackend == nil || matchingBackend.Type() != logical.TypeCredential {
		// pathLoginAliasLookAhead operation does not apply to this request
		return "", nil
	}

	path := strings.ReplaceAll(req.Path, mountPath, "")

	resp, err := matchingBackend.HandleRequest(ctx, &logical.Request{
		MountPoint: req.MountPoint,
		Path:       path,
		Operation:  logical.AliasLookaheadOperation,
		Data:       req.Data,
		Storage:    c.router.MatchingStorageByAPIPath(ctx, req.Path),
	})
	if err != nil || resp.Auth.Alias == nil {
		return "", nil
	}
	return resp.Auth.Alias.Name, nil
}

// ListMounts will provide a slice containing a deep copy each mount entry
func (c *Core) ListMounts() ([]*MountEntry, error) {
	if c.Sealed() {
		return nil, fmt.Errorf("vault is sealed")
	}

	c.mountsLock.RLock()
	defer c.mountsLock.RUnlock()

	var entries []*MountEntry

	for _, entry := range c.mounts.Entries {
		clone, err := entry.Clone()
		if err != nil {
			return nil, err
		}

		entries = append(entries, clone)
	}

	return entries, nil
}

// ListAuths will provide a slice containing a deep copy each auth entry
func (c *Core) ListAuths() ([]*MountEntry, error) {
	if c.Sealed() {
		return nil, fmt.Errorf("vault is sealed")
	}

	c.authLock.RLock()
	defer c.authLock.RUnlock()

	var entries []*MountEntry

	for _, entry := range c.auth.Entries {
		clone, err := entry.Clone()
		if err != nil {
			return nil, err
		}

		entries = append(entries, clone)
	}

	return entries, nil
}

type GroupPolicyApplicationMode struct {
	GroupPolicyApplicationMode string `json:"group_policy_application_mode"`
}

func (c *Core) GetGroupPolicyApplicationMode(ctx context.Context) (string, error) {
	se, err := c.barrier.Get(ctx, coreGroupPolicyApplicationPath)
	if err != nil {
		return "", err
	}
	if se == nil {
		return groupPolicyApplicationModeWithinNamespaceHierarchy, nil
	}

	var modeStruct GroupPolicyApplicationMode

	err = jsonutil.DecodeJSON(se.Value, &modeStruct)
	if err != nil {
		return "", err
	}
	mode := modeStruct.GroupPolicyApplicationMode
	if mode == "" {
		mode = groupPolicyApplicationModeWithinNamespaceHierarchy
	}

	return mode, nil
}

func (c *Core) SetGroupPolicyApplicationMode(ctx context.Context, mode string) error {
	json, err := jsonutil.EncodeJSON(&GroupPolicyApplicationMode{GroupPolicyApplicationMode: mode})
	if err != nil {
		return err
	}
	return c.barrier.Put(ctx, &logical.StorageEntry{
		Key:   coreGroupPolicyApplicationPath,
		Value: json,
	})
}

type HCPLinkStatus struct {
	lock             sync.RWMutex
	ConnectionStatus string `json:"hcp_link_status,omitempty"`
	ResourceIDOnHCP  string `json:"resource_ID_on_hcp,omitempty"`
}

func (c *Core) SetHCPLinkStatus(status, resourceID string) {
	c.hcpLinkStatus.lock.Lock()
	defer c.hcpLinkStatus.lock.Unlock()
	c.hcpLinkStatus.ConnectionStatus = status
	c.hcpLinkStatus.ResourceIDOnHCP = resourceID
}

func (c *Core) GetHCPLinkStatus() (string, string) {
	c.hcpLinkStatus.lock.RLock()
	defer c.hcpLinkStatus.lock.RUnlock()

	status := c.hcpLinkStatus.ConnectionStatus
	resourceID := c.hcpLinkStatus.ResourceIDOnHCP

	return status, resourceID
}

// IsExperimentEnabled is true if the experiment is enabled in the core.
func (c *Core) IsExperimentEnabled(experiment string) bool {
	return strutil.StrListContains(c.experiments, experiment)
}

// ListenerAddresses provides a slice of configured listener addresses
func (c *Core) ListenerAddresses() ([]string, error) {
	addresses := make([]string, 0)

	conf := c.rawConfig.Load()
	if conf == nil {
		return nil, fmt.Errorf("failed to load core raw config")
	}

	listeners := conf.(*server.Config).Listeners
	if listeners == nil {
		return nil, fmt.Errorf("no listener configured")
	}

	for _, listener := range listeners {
		addresses = append(addresses, listener.Address)
	}

	return addresses, nil
}

// IsRaftVoter specifies whether the node is a raft voter which is
// always false if raft storage is not in use.
func (c *Core) IsRaftVoter() bool {
	raftInfo := c.raftInfo.Load().(*raftInformation)

	if raftInfo == nil {
		return false
	}

	return !raftInfo.nonVoter
}

func (c *Core) HAEnabled() bool {
	return c.ha != nil && c.ha.HAEnabled()
}

func (c *Core) GetRaftConfiguration(ctx context.Context) (*raft.RaftConfigurationResponse, error) {
	raftBackend := c.getRaftBackend()

	if raftBackend == nil {
		return nil, nil
	}

	return raftBackend.GetConfiguration(ctx)
}

func (c *Core) GetRaftAutopilotState(ctx context.Context) (*raft.AutopilotState, error) {
	raftBackend := c.getRaftBackend()
	if raftBackend == nil {
		return nil, nil
	}

	return raftBackend.GetAutopilotServerState(ctx)
}

// Events returns a reference to the common event bus for sending and subscribint to events.
func (c *Core) Events() *eventbus.EventBus {
	return c.events
}

func (c *Core) SetSeals(barrierSeal Seal, secureRandomReader io.Reader) error {
	ctx, _ := c.GetContext()

	c.stateLock.Lock()
	defer c.stateLock.Unlock()

	currentSealBarrierConfig, err := c.SealAccess().BarrierConfig(ctx)
	if err != nil {
		return fmt.Errorf("error retrieving barrier config: %s", err)
	}

	barrierConfigCopy := currentSealBarrierConfig.Clone()
	barrierConfigCopy.Type = barrierSeal.BarrierSealConfigType().String()

	barrierSeal.SetCore(c)

	rootKey, err := c.seal.GetStoredKeys(ctx)
	if err != nil {
		return err
	}

	if len(rootKey) < 1 {
		return errors.New("root key not found")
	}

	barrierConfigCopy.Type = barrierSeal.BarrierSealConfigType().String()
	err = barrierSeal.SetBarrierConfig(ctx, barrierConfigCopy)
	if err != nil {
		return fmt.Errorf("error setting barrier config for new seal: %s", err)
	}

	err = barrierSeal.SetStoredKeys(ctx, rootKey)
	if err != nil {
		return fmt.Errorf("error setting root key in new seal: %s", err)
	}

	c.seal = barrierSeal

	c.reloadSealsEnt(secureRandomReader, barrierSeal.GetAccess(), c.logger)

	return nil
}

func (c *Core) GetWellKnownRedirect(ctx context.Context, path string) (string, error) {
	if c.WellKnownRedirects == nil {
		return "", nil
	}
	path = strings.TrimPrefix(path, WellKnownPrefix)
	redir, remaining := c.WellKnownRedirects.Find(path)
	if redir != nil {
		dest, err := redir.Destination(remaining)
		if err != nil {
			return "", err
		}
		return paths.Join("/v1", dest), nil
	}
	return "", nil
}

func (c *Core) DetectStateLockDeadlocks() bool {
	if _, ok := c.stateLock.(*locking.DeadlockRWMutex); ok {
		return true
	}
	return false
}<|MERGE_RESOLUTION|>--- conflicted
+++ resolved
@@ -708,10 +708,8 @@
 	// Config value for "detect_deadlocks".
 	detectDeadlocks []string
 
-<<<<<<< HEAD
 	// the rotation manager handles periodic rotation of credentials
 	rotationManager *RotationManager
-=======
 	echoDuration                  *uberAtomic.Duration
 	activeNodeClockSkewMillis     *uberAtomic.Int64
 	periodicLeaderRefreshInterval time.Duration
@@ -725,7 +723,6 @@
 
 func (c *Core) EchoDuration() time.Duration {
 	return c.echoDuration.Load()
->>>>>>> 52917e09
 }
 
 // c.stateLock needs to be held in read mode before calling this function.
@@ -2429,51 +2426,6 @@
 	if err := runUnsealSetupFunctions(ctx, buildUnsealSetupFunctionSlice(c)); err != nil {
 		return err
 	}
-<<<<<<< HEAD
-	if err := c.setupCredentials(ctx); err != nil {
-		return err
-	}
-	if err := c.setupQuotas(ctx, false); err != nil {
-		return err
-	}
-	if err := c.setupHeaderHMACKey(ctx, false); err != nil {
-		return err
-	}
-	if !c.IsDRSecondary() {
-		c.updateLockedUserEntries()
-
-		if err := c.startRollback(); err != nil {
-			return err
-		}
-		if err := c.setupExpiration(expireLeaseStrategyFairsharing); err != nil {
-			return err
-		}
-		c.Logger().Info("Starting Rotation Manager")
-		if err := c.startRotation(); err != nil {
-			return err
-		}
-		if err := c.loadAudits(ctx); err != nil {
-			return err
-		}
-		if err := c.setupAuditedHeadersConfig(ctx); err != nil {
-			return err
-		}
-
-		if err := c.setupAudits(ctx); err != nil {
-			return err
-		}
-		if err := c.loadIdentityStoreArtifacts(ctx); err != nil {
-			return err
-		}
-		if err := loadPolicyMFAConfigs(ctx, c); err != nil {
-			return err
-		}
-		c.setupCachedMFAResponseAuth()
-		if err := c.loadLoginMFAConfigs(ctx); err != nil {
-			return err
-		}
-=======
->>>>>>> 52917e09
 
 	if !c.IsDRSecondary() {
 		if err := c.setupCensusAgent(); err != nil {
@@ -2613,6 +2565,10 @@
 		setupFunctions = append(setupFunctions, func(_ context.Context) error {
 			return c.setupExpiration(expireLeaseStrategyFairsharing)
 		})
+		setupFunctions = append(setupFunctions, func(_ context.Context) error {
+			c.Logger().Info("Starting Rotation Manager")
+			return c.startRotation()
+		})
 		setupFunctions = append(setupFunctions, c.loadAudits)
 		setupFunctions = append(setupFunctions, c.setupAuditedHeadersConfig)
 		setupFunctions = append(setupFunctions, c.setupAudits)
