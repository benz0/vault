package vault

import (
	"bytes"
	"context"
	"crypto/ecdsa"
	"crypto/elliptic"
	"crypto/rand"
	"crypto/sha256"
	"crypto/tls"
	"crypto/x509"
	"crypto/x509/pkix"
	"encoding/base64"
	"encoding/pem"
	"errors"
	"fmt"
	"io"
	"io/ioutil"
	"math/big"
	mathrand "math/rand"
	"net"
	"net/http"
	"os"
	"path/filepath"
	"sync"
	"sync/atomic"
	"time"

	"github.com/armon/go-metrics"
	"github.com/mitchellh/copystructure"
	testing "github.com/mitchellh/go-testing-interface"
	"golang.org/x/crypto/ed25519"
	"golang.org/x/net/http2"

	cleanhttp "github.com/hashicorp/go-cleanhttp"
<<<<<<< HEAD
	hclog "github.com/hashicorp/go-hclog"
=======
>>>>>>> cf8eaacd
	log "github.com/hashicorp/go-hclog"
	raftlib "github.com/hashicorp/raft"
	"github.com/hashicorp/vault/api"
	"github.com/hashicorp/vault/audit"
	"github.com/hashicorp/vault/command/server"
	"github.com/hashicorp/vault/helper/metricsutil"
	"github.com/hashicorp/vault/helper/namespace"
	"github.com/hashicorp/vault/internalshared/configutil"
	"github.com/hashicorp/vault/internalshared/reloadutil"
	dbMysql "github.com/hashicorp/vault/plugins/database/mysql"
	dbPostgres "github.com/hashicorp/vault/plugins/database/postgresql"
	"github.com/hashicorp/vault/sdk/framework"
	"github.com/hashicorp/vault/sdk/helper/consts"
	"github.com/hashicorp/vault/sdk/helper/logging"
	"github.com/hashicorp/vault/sdk/helper/salt"
	"github.com/hashicorp/vault/sdk/logical"
	"github.com/hashicorp/vault/sdk/physical"
	physInmem "github.com/hashicorp/vault/sdk/physical/inmem"
	"github.com/hashicorp/vault/vault/cluster"
	"github.com/hashicorp/vault/vault/seal"
)

// This file contains a number of methods that are useful for unit
// tests within other packages.

const (
	testSharedPublicKey = `
ssh-rsa AAAAB3NzaC1yc2EAAAADAQABAAABAQC9i+hFxZHGo6KblVme4zrAcJstR6I0PTJozW286X4WyvPnkMYDQ5mnhEYC7UWCvjoTWbPEXPX7NjhRtwQTGD67bV+lrxgfyzK1JZbUXK4PwgKJvQD+XyyWYMzDgGSQY61KUSqCxymSm/9NZkPU3ElaQ9xQuTzPpztM4ROfb8f2Yv6/ZESZsTo0MTAkp8Pcy+WkioI/uJ1H7zqs0EA4OMY4aDJRu0UtP4rTVeYNEAuRXdX+eH4aW3KMvhzpFTjMbaJHJXlEeUm2SaX5TNQyTOvghCeQILfYIL/Ca2ij8iwCmulwdV6eQGfd4VDu40PvSnmfoaE38o6HaPnX0kUcnKiT
`
	testSharedPrivateKey = `
-----BEGIN RSA PRIVATE KEY-----
MIIEogIBAAKCAQEAvYvoRcWRxqOim5VZnuM6wHCbLUeiND0yaM1tvOl+Fsrz55DG
A0OZp4RGAu1Fgr46E1mzxFz1+zY4UbcEExg+u21fpa8YH8sytSWW1FyuD8ICib0A
/l8slmDMw4BkkGOtSlEqgscpkpv/TWZD1NxJWkPcULk8z6c7TOETn2/H9mL+v2RE
mbE6NDEwJKfD3MvlpIqCP7idR+86rNBAODjGOGgyUbtFLT+K01XmDRALkV3V/nh+
GltyjL4c6RU4zG2iRyV5RHlJtkml+UzUMkzr4IQnkCC32CC/wmtoo/IsAprpcHVe
nkBn3eFQ7uND70p5n6GhN/KOh2j519JFHJyokwIDAQABAoIBAHX7VOvBC3kCN9/x
+aPdup84OE7Z7MvpX6w+WlUhXVugnmsAAVDczhKoUc/WktLLx2huCGhsmKvyVuH+
MioUiE+vx75gm3qGx5xbtmOfALVMRLopjCnJYf6EaFA0ZeQ+NwowNW7Lu0PHmAU8
Z3JiX8IwxTz14DU82buDyewO7v+cEr97AnERe3PUcSTDoUXNaoNxjNpEJkKREY6h
4hAY676RT/GsRcQ8tqe/rnCqPHNd7JGqL+207FK4tJw7daoBjQyijWuB7K5chSal
oPInylM6b13ASXuOAOT/2uSUBWmFVCZPDCmnZxy2SdnJGbsJAMl7Ma3MUlaGvVI+
Tfh1aQkCgYEA4JlNOabTb3z42wz6mz+Nz3JRwbawD+PJXOk5JsSnV7DtPtfgkK9y
6FTQdhnozGWShAvJvc+C4QAihs9AlHXoaBY5bEU7R/8UK/pSqwzam+MmxmhVDV7G
IMQPV0FteoXTaJSikhZ88mETTegI2mik+zleBpVxvfdhE5TR+lq8Br0CgYEA2AwJ
CUD5CYUSj09PluR0HHqamWOrJkKPFPwa+5eiTTCzfBBxImYZh7nXnWuoviXC0sg2
AuvCW+uZ48ygv/D8gcz3j1JfbErKZJuV+TotK9rRtNIF5Ub7qysP7UjyI7zCssVM
kuDd9LfRXaB/qGAHNkcDA8NxmHW3gpln4CFdSY8CgYANs4xwfercHEWaJ1qKagAe
rZyrMpffAEhicJ/Z65lB0jtG4CiE6w8ZeUMWUVJQVcnwYD+4YpZbX4S7sJ0B8Ydy
AhkSr86D/92dKTIt2STk6aCN7gNyQ1vW198PtaAWH1/cO2UHgHOy3ZUt5X/Uwxl9
cex4flln+1Viumts2GgsCQKBgCJH7psgSyPekK5auFdKEr5+Gc/jB8I/Z3K9+g4X
5nH3G1PBTCJYLw7hRzw8W/8oALzvddqKzEFHphiGXK94Lqjt/A4q1OdbCrhiE68D
My21P/dAKB1UYRSs9Y8CNyHCjuZM9jSMJ8vv6vG/SOJPsnVDWVAckAbQDvlTHC9t
O98zAoGAcbW6uFDkrv0XMCpB9Su3KaNXOR0wzag+WIFQRXCcoTvxVi9iYfUReQPi
oOyBJU/HMVvBfv4g+OVFLVgSwwm6owwsouZ0+D/LasbuHqYyqYqdyPJQYzWA2Y+F
+B6f4RoPdSXj24JHPg/ioRxjaj094UXJxua2yfkcecGNEuBQHSs=
-----END RSA PRIVATE KEY-----
`
)

// TestCore returns a pure in-memory, uninitialized core for testing.
func TestCore(t testing.T) *Core {
	return TestCoreWithSeal(t, nil, false)
}

// TestCoreRaw returns a pure in-memory, uninitialized core for testing. The raw
// storage endpoints are enabled with this core.
func TestCoreRaw(t testing.T) *Core {
	return TestCoreWithSeal(t, nil, true)
}

// TestCoreNewSeal returns a pure in-memory, uninitialized core with
// the new seal configuration.
func TestCoreNewSeal(t testing.T) *Core {
	seal := NewTestSeal(t, nil)
	return TestCoreWithSeal(t, seal, false)
}

// TestCoreWithConfig returns a pure in-memory, uninitialized core with the
// specified core configurations overridden for testing.
func TestCoreWithConfig(t testing.T, conf *CoreConfig) *Core {
	return TestCoreWithSealAndUI(t, conf)
}

// TestCoreWithSeal returns a pure in-memory, uninitialized core with the
// specified seal for testing.
func TestCoreWithSeal(t testing.T, testSeal Seal, enableRaw bool) *Core {
	conf := &CoreConfig{
		Seal:            testSeal,
		EnableUI:        false,
		EnableRaw:       enableRaw,
		BuiltinRegistry: NewMockBuiltinRegistry(),
	}
	return TestCoreWithSealAndUI(t, conf)
}

func TestCoreUI(t testing.T, enableUI bool) *Core {
	conf := &CoreConfig{
		EnableUI:        enableUI,
		EnableRaw:       true,
		BuiltinRegistry: NewMockBuiltinRegistry(),
	}
	return TestCoreWithSealAndUI(t, conf)
}

func TestCoreWithSealAndUI(t testing.T, opts *CoreConfig) *Core {
	logger := logging.NewVaultLogger(log.Trace)
	physicalBackend, err := physInmem.NewInmem(nil, logger)
	if err != nil {
		t.Fatal(err)
	}

	errInjector := physical.NewErrorInjector(physicalBackend, 0, logger)

	// Start off with base test core config
	conf := testCoreConfig(t, errInjector, logger)

	// Override config values with ones that gets passed in
	conf.EnableUI = opts.EnableUI
	conf.EnableRaw = opts.EnableRaw
	conf.Seal = opts.Seal
	conf.LicensingConfig = opts.LicensingConfig
	conf.DisableKeyEncodingChecks = opts.DisableKeyEncodingChecks
	conf.MetricsHelper = opts.MetricsHelper

	if opts.Logger != nil {
		conf.Logger = opts.Logger
	}

	for k, v := range opts.LogicalBackends {
		conf.LogicalBackends[k] = v
	}
	for k, v := range opts.CredentialBackends {
		conf.CredentialBackends[k] = v
	}

	for k, v := range opts.AuditBackends {
		conf.AuditBackends[k] = v
	}

	c, err := NewCore(conf)
	if err != nil {
		t.Fatalf("err: %s", err)
	}

	return c
}

func testCoreConfig(t testing.T, physicalBackend physical.Backend, logger log.Logger) *CoreConfig {
	t.Helper()
	noopAudits := map[string]audit.Factory{
		"noop": func(_ context.Context, config *audit.BackendConfig) (audit.Backend, error) {
			view := &logical.InmemStorage{}
			view.Put(context.Background(), &logical.StorageEntry{
				Key:   "salt",
				Value: []byte("foo"),
			})
			config.SaltConfig = &salt.Config{
				HMAC:     sha256.New,
				HMACType: "hmac-sha256",
			}
			config.SaltView = view

			n := &noopAudit{
				Config: config,
			}
			n.formatter.AuditFormatWriter = &audit.JSONFormatWriter{
				SaltFunc: n.Salt,
			}
			return n, nil
		},
	}

	noopBackends := make(map[string]logical.Factory)
	noopBackends["noop"] = func(ctx context.Context, config *logical.BackendConfig) (logical.Backend, error) {
		b := new(framework.Backend)
		b.Setup(ctx, config)
		b.BackendType = logical.TypeCredential
		return b, nil
	}
	noopBackends["http"] = func(ctx context.Context, config *logical.BackendConfig) (logical.Backend, error) {
		return new(rawHTTP), nil
	}

	credentialBackends := make(map[string]logical.Factory)
	for backendName, backendFactory := range noopBackends {
		credentialBackends[backendName] = backendFactory
	}
	for backendName, backendFactory := range testCredentialBackends {
		credentialBackends[backendName] = backendFactory
	}

	logicalBackends := make(map[string]logical.Factory)
	for backendName, backendFactory := range noopBackends {
		logicalBackends[backendName] = backendFactory
	}

	logicalBackends["kv"] = LeasedPassthroughBackendFactory
	for backendName, backendFactory := range testLogicalBackends {
		logicalBackends[backendName] = backendFactory
	}

	conf := &CoreConfig{
		Physical:           physicalBackend,
		AuditBackends:      noopAudits,
		LogicalBackends:    logicalBackends,
		CredentialBackends: credentialBackends,
		DisableMlock:       true,
		Logger:             logger,
		BuiltinRegistry:    NewMockBuiltinRegistry(),
	}

	return conf
}

// TestCoreInit initializes the core with a single key, and returns
// the key that must be used to unseal the core and a root token.
func TestCoreInit(t testing.T, core *Core) ([][]byte, string) {
	t.Helper()
	secretShares, _, root := TestCoreInitClusterWrapperSetup(t, core, nil)
	return secretShares, root
}

func TestCoreInitClusterWrapperSetup(t testing.T, core *Core, handler http.Handler) ([][]byte, [][]byte, string) {
	t.Helper()
	core.SetClusterHandler(handler)

	barrierConfig := &SealConfig{
		SecretShares:    3,
		SecretThreshold: 3,
	}

	switch core.seal.StoredKeysSupported() {
	case seal.StoredKeysNotSupported:
		barrierConfig.StoredShares = 0
	default:
		barrierConfig.StoredShares = 1
	}

	recoveryConfig := &SealConfig{
		SecretShares:    3,
		SecretThreshold: 3,
	}

	initParams := &InitParams{
		BarrierConfig:  barrierConfig,
		RecoveryConfig: recoveryConfig,
	}
	if core.seal.StoredKeysSupported() == seal.StoredKeysNotSupported {
		initParams.LegacyShamirSeal = true
	}
	result, err := core.Initialize(context.Background(), initParams)
	if err != nil {
		t.Fatalf("err: %s", err)
	}
	return result.SecretShares, result.RecoveryShares, result.RootToken
}

func TestCoreUnseal(core *Core, key []byte) (bool, error) {
	return core.Unseal(key)
}

func TestCoreUnsealWithRecoveryKeys(core *Core, key []byte) (bool, error) {
	return core.UnsealWithRecoveryKeys(key)
}

// TestCoreUnsealed returns a pure in-memory core that is already
// initialized and unsealed.
func TestCoreUnsealed(t testing.T) (*Core, [][]byte, string) {
	t.Helper()
	core := TestCore(t)
	return testCoreUnsealed(t, core)
}

// TestCoreUnsealedRaw returns a pure in-memory core that is already
// initialized, unsealed, and with raw endpoints enabled.
func TestCoreUnsealedRaw(t testing.T) (*Core, [][]byte, string) {
	t.Helper()
	core := TestCoreRaw(t)
	return testCoreUnsealed(t, core)
}

// TestCoreUnsealedWithConfig returns a pure in-memory core that is already
// initialized, unsealed, with the any provided core config values overridden.
func TestCoreUnsealedWithConfig(t testing.T, conf *CoreConfig) (*Core, [][]byte, string) {
	t.Helper()
	core := TestCoreWithConfig(t, conf)
	return testCoreUnsealed(t, core)
}

func testCoreUnsealed(t testing.T, core *Core) (*Core, [][]byte, string) {
	t.Helper()
	keys, token := TestCoreInit(t, core)
	for _, key := range keys {
		if _, err := TestCoreUnseal(core, TestKeyCopy(key)); err != nil {
			t.Fatalf("unseal err: %s", err)
		}
	}

	if core.Sealed() {
		t.Fatal("should not be sealed")
	}

	testCoreAddSecretMount(t, core, token)

	return core, keys, token
}

func testCoreAddSecretMount(t testing.T, core *Core, token string) {
	kvReq := &logical.Request{
		Operation:   logical.UpdateOperation,
		ClientToken: token,
		Path:        "sys/mounts/secret",
		Data: map[string]interface{}{
			"type":        "kv",
			"path":        "secret/",
			"description": "key/value secret storage",
			"options": map[string]string{
				"version": "1",
			},
		},
	}
	resp, err := core.HandleRequest(namespace.RootContext(nil), kvReq)
	if err != nil {
		t.Fatal(err)
	}
	if resp.IsError() {
		t.Fatal(err)
	}

}

func TestCoreUnsealedBackend(t testing.T, backend physical.Backend) (*Core, [][]byte, string) {
	t.Helper()
	logger := logging.NewVaultLogger(log.Trace)
	conf := testCoreConfig(t, backend, logger)
	conf.Seal = NewTestSeal(t, nil)

	core, err := NewCore(conf)
	if err != nil {
		t.Fatalf("err: %s", err)
	}

	keys, token := TestCoreInit(t, core)
	for _, key := range keys {
		if _, err := TestCoreUnseal(core, TestKeyCopy(key)); err != nil {
			t.Fatalf("unseal err: %s", err)
		}
	}

	if err := core.UnsealWithStoredKeys(context.Background()); err != nil {
		t.Fatal(err)
	}

	if core.Sealed() {
		t.Fatal("should not be sealed")
	}

	return core, keys, token
}

// TestKeyCopy is a silly little function to just copy the key so that
// it can be used with Unseal easily.
func TestKeyCopy(key []byte) []byte {
	result := make([]byte, len(key))
	copy(result, key)
	return result
}

func TestDynamicSystemView(c *Core) *dynamicSystemView {
	me := &MountEntry{
		Config: MountConfig{
			DefaultLeaseTTL: 24 * time.Hour,
			MaxLeaseTTL:     2 * 24 * time.Hour,
		},
	}

	return &dynamicSystemView{c, me}
}

// TestAddTestPlugin registers the testFunc as part of the plugin command to the
// plugin catalog. If provided, uses tmpDir as the plugin directory.
func TestAddTestPlugin(t testing.T, c *Core, name string, pluginType consts.PluginType, testFunc string, env []string, tempDir string) {
	file, err := os.Open(os.Args[0])
	if err != nil {
		t.Fatal(err)
	}
	defer file.Close()

	dirPath := filepath.Dir(os.Args[0])
	fileName := filepath.Base(os.Args[0])

	if tempDir != "" {
		fi, err := file.Stat()
		if err != nil {
			t.Fatal(err)
		}

		// Copy over the file to the temp dir
		dst := filepath.Join(tempDir, fileName)
		out, err := os.OpenFile(dst, os.O_WRONLY|os.O_CREATE|os.O_TRUNC, fi.Mode())
		if err != nil {
			t.Fatal(err)
		}
		defer out.Close()

		if _, err = io.Copy(out, file); err != nil {
			t.Fatal(err)
		}
		err = out.Sync()
		if err != nil {
			t.Fatal(err)
		}

		dirPath = tempDir
	}

	// Determine plugin directory full path, evaluating potential symlink path
	fullPath, err := filepath.EvalSymlinks(dirPath)
	if err != nil {
		t.Fatal(err)
	}

	reader, err := os.Open(filepath.Join(fullPath, fileName))
	if err != nil {
		t.Fatal(err)
	}
	defer reader.Close()

	// Find out the sha256
	hash := sha256.New()

	_, err = io.Copy(hash, reader)
	if err != nil {
		t.Fatal(err)
	}

	sum := hash.Sum(nil)

	// Set core's plugin directory and plugin catalog directory
	c.pluginDirectory = fullPath
	c.pluginCatalog.directory = fullPath

	args := []string{fmt.Sprintf("--test.run=%s", testFunc)}
	err = c.pluginCatalog.Set(context.Background(), name, pluginType, fileName, args, env, sum)
	if err != nil {
		t.Fatal(err)
	}
}

var testLogicalBackends = map[string]logical.Factory{}
var testCredentialBackends = map[string]logical.Factory{}

// This adds a credential backend for the test core. This needs to be
// invoked before the test core is created.
func AddTestCredentialBackend(name string, factory logical.Factory) error {
	if name == "" {
		return fmt.Errorf("missing backend name")
	}
	if factory == nil {
		return fmt.Errorf("missing backend factory function")
	}
	testCredentialBackends[name] = factory
	return nil
}

// This adds a logical backend for the test core. This needs to be
// invoked before the test core is created.
func AddTestLogicalBackend(name string, factory logical.Factory) error {
	if name == "" {
		return fmt.Errorf("missing backend name")
	}
	if factory == nil {
		return fmt.Errorf("missing backend factory function")
	}
	testLogicalBackends[name] = factory
	return nil
}

type noopAudit struct {
	Config    *audit.BackendConfig
	salt      *salt.Salt
	saltMutex sync.RWMutex
	formatter audit.AuditFormatter
	records   [][]byte
	l         sync.RWMutex
}

func (n *noopAudit) GetHash(ctx context.Context, data string) (string, error) {
	salt, err := n.Salt(ctx)
	if err != nil {
		return "", err
	}
	return salt.GetIdentifiedHMAC(data), nil
}

func (n *noopAudit) LogRequest(ctx context.Context, in *logical.LogInput) error {
	n.l.Lock()
	defer n.l.Unlock()
	var w bytes.Buffer
	err := n.formatter.FormatRequest(ctx, &w, audit.FormatterConfig{}, in)
	if err != nil {
		return err
	}
	n.records = append(n.records, w.Bytes())
	return nil
}

func (n *noopAudit) LogResponse(ctx context.Context, in *logical.LogInput) error {
	n.l.Lock()
	defer n.l.Unlock()
	var w bytes.Buffer
	err := n.formatter.FormatResponse(ctx, &w, audit.FormatterConfig{}, in)
	if err != nil {
		return err
	}
	n.records = append(n.records, w.Bytes())
	return nil
}

func (n *noopAudit) Reload(_ context.Context) error {
	return nil
}

func (n *noopAudit) Invalidate(_ context.Context) {
	n.saltMutex.Lock()
	defer n.saltMutex.Unlock()
	n.salt = nil
}

func (n *noopAudit) Salt(ctx context.Context) (*salt.Salt, error) {
	n.saltMutex.RLock()
	if n.salt != nil {
		defer n.saltMutex.RUnlock()
		return n.salt, nil
	}
	n.saltMutex.RUnlock()
	n.saltMutex.Lock()
	defer n.saltMutex.Unlock()
	if n.salt != nil {
		return n.salt, nil
	}
	salt, err := salt.NewSalt(ctx, n.Config.SaltView, n.Config.SaltConfig)
	if err != nil {
		return nil, err
	}
	n.salt = salt
	return salt, nil
}

func AddNoopAudit(conf *CoreConfig, records **[][]byte) {
	conf.AuditBackends = map[string]audit.Factory{
		"noop": func(_ context.Context, config *audit.BackendConfig) (audit.Backend, error) {
			view := &logical.InmemStorage{}
			view.Put(context.Background(), &logical.StorageEntry{
				Key:   "salt",
				Value: []byte("foo"),
			})
			n := &noopAudit{
				Config: config,
			}
			n.formatter.AuditFormatWriter = &audit.JSONFormatWriter{
				SaltFunc: n.Salt,
			}
			if records != nil {
				*records = &n.records
			}
			return n, nil
		},
	}
}

type rawHTTP struct{}

func (n *rawHTTP) HandleRequest(ctx context.Context, req *logical.Request) (*logical.Response, error) {
	return &logical.Response{
		Data: map[string]interface{}{
			logical.HTTPStatusCode:  200,
			logical.HTTPContentType: "plain/text",
			logical.HTTPRawBody:     []byte("hello world"),
		},
	}, nil
}

func (n *rawHTTP) HandleExistenceCheck(ctx context.Context, req *logical.Request) (bool, bool, error) {
	return false, false, nil
}

func (n *rawHTTP) SpecialPaths() *logical.Paths {
	return &logical.Paths{Unauthenticated: []string{"*"}}
}

func (n *rawHTTP) System() logical.SystemView {
	return logical.StaticSystemView{
		DefaultLeaseTTLVal: time.Hour * 24,
		MaxLeaseTTLVal:     time.Hour * 24 * 32,
	}
}

func (n *rawHTTP) Logger() log.Logger {
	return logging.NewVaultLogger(log.Trace)
}

func (n *rawHTTP) Cleanup(ctx context.Context) {
	// noop
}

func (n *rawHTTP) Initialize(ctx context.Context, req *logical.InitializationRequest) error {
	return nil
}

func (n *rawHTTP) InvalidateKey(context.Context, string) {
	// noop
}

func (n *rawHTTP) Setup(ctx context.Context, config *logical.BackendConfig) error {
	// noop
	return nil
}

func (n *rawHTTP) Type() logical.BackendType {
	return logical.TypeLogical
}

func GenerateRandBytes(length int) ([]byte, error) {
	if length < 0 {
		return nil, fmt.Errorf("length must be >= 0")
	}

	buf := make([]byte, length)
	if length == 0 {
		return buf, nil
	}

	n, err := rand.Read(buf)
	if err != nil {
		return nil, err
	}
	if n != length {
		return nil, fmt.Errorf("unable to read %d bytes; only read %d", length, n)
	}

	return buf, nil
}

func TestWaitActive(t testing.T, core *Core) {
	t.Helper()
	if err := TestWaitActiveWithError(core); err != nil {
		t.Fatal(err)
	}
}

func TestWaitActiveWithError(core *Core) error {
	start := time.Now()
	var standby bool
	var err error
	for time.Now().Sub(start) < 30*time.Second {
		standby, err = core.Standby()
		if err != nil {
			return err
		}
		if !standby {
			break
		}
	}
	if standby {
		return errors.New("should not be in standby mode")
	}
	return nil
}

type TestCluster struct {
	BarrierKeys        [][]byte
	RecoveryKeys       [][]byte
	CACert             *x509.Certificate
	CACertBytes        []byte
	CACertPEM          []byte
	CACertPEMFile      string
	CAKey              *ecdsa.PrivateKey
	CAKeyPEM           []byte
	Cores              []*TestClusterCore
	ID                 string
	RootToken          string
	RootCAs            *x509.CertPool
	TempDir            string
	ClientAuthRequired bool
	Logger             log.Logger
	CleanupFunc        func()
	SetupFunc          func()

	cleanupFuncs []func()
	base         *CoreConfig
	pubKey       interface{}
	priKey       interface{}
}

func (c *TestCluster) Start() {
	for i, core := range c.Cores {
		if core.Server != nil {
			for _, ln := range core.Listeners {
				c.Logger.Info("starting listener for test core", "core", i, "port", ln.Address.Port)
				go core.Server.Serve(ln)
			}
		}
	}
	if c.SetupFunc != nil {
		c.SetupFunc()
	}
}

// UnsealCores uses the cluster barrier keys to unseal the test cluster cores
func (c *TestCluster) UnsealCores(t testing.T) {
	t.Helper()
	if err := c.UnsealCoresWithError(false); err != nil {
		t.Fatal(err)
	}
}

func (c *TestCluster) UnsealCoresWithError(useStoredKeys bool) error {
	unseal := func(core *Core) error {
		for _, key := range c.BarrierKeys {
			if _, err := core.Unseal(TestKeyCopy(key)); err != nil {
				return err
			}
		}
		return nil
	}
	if useStoredKeys {
		unseal = func(core *Core) error {
			return core.UnsealWithStoredKeys(context.Background())
		}
	}

	// Unseal first core
	if err := unseal(c.Cores[0].Core); err != nil {
		return fmt.Errorf("unseal core %d err: %s", 0, err)
	}

	// Verify unsealed
	if c.Cores[0].Sealed() {
		return fmt.Errorf("should not be sealed")
	}

	if err := TestWaitActiveWithError(c.Cores[0].Core); err != nil {
		return err
	}

	// Unseal other cores
	for i := 1; i < len(c.Cores); i++ {
		if err := unseal(c.Cores[i].Core); err != nil {
			return fmt.Errorf("unseal core %d err: %s", i, err)
		}
	}

	// Let them come fully up to standby
	time.Sleep(2 * time.Second)

	// Ensure cluster connection info is populated.
	// Other cores should not come up as leaders.
	for i := 1; i < len(c.Cores); i++ {
		isLeader, _, _, err := c.Cores[i].Leader()
		if err != nil {
			return err
		}
		if isLeader {
			return fmt.Errorf("core[%d] should not be leader", i)
		}
	}

	return nil
}

func (c *TestCluster) UnsealCore(t testing.T, core *TestClusterCore) {
	var keys [][]byte
	if core.seal.RecoveryKeySupported() {
		keys = c.RecoveryKeys
	} else {
		keys = c.BarrierKeys
	}
	for _, key := range keys {
		if _, err := core.Core.Unseal(TestKeyCopy(key)); err != nil {
			t.Fatalf("unseal err: %s", err)
		}
	}
}

func (c *TestCluster) UnsealCoreWithStoredKeys(t testing.T, core *TestClusterCore) {
	if err := core.UnsealWithStoredKeys(context.Background()); err != nil {
		t.Fatal(err)
	}
}

func (c *TestCluster) EnsureCoresSealed(t testing.T) {
	t.Helper()
	if err := c.ensureCoresSealed(); err != nil {
		t.Fatal(err)
	}
}

func (c *TestClusterCore) Seal(t testing.T) {
	t.Helper()
	if err := c.Core.sealInternal(); err != nil {
		t.Fatal(err)
	}
}

func (c *TestClusterCore) stop() error {

	c.Logger().Info("stopping vault test core")

	if c.Listeners != nil {
		for _, ln := range c.Listeners {
			ln.Close()
		}
		c.Logger().Info("listeners successfully shut down")
	}
	if c.licensingStopCh != nil {
		close(c.licensingStopCh)
		c.licensingStopCh = nil
	}

	if err := c.Shutdown(); err != nil {
		return err
	}
	timeout := time.Now().Add(60 * time.Second)
	for {
		if time.Now().After(timeout) {
			return errors.New("timeout waiting for core to seal")
		}
		if c.Sealed() {
			break
		}
		time.Sleep(250 * time.Millisecond)
	}

	c.Logger().Info("vault test core stopped")
	return nil
}

func CleanupClusters(clusters []*TestCluster) {
	wg := &sync.WaitGroup{}
	for _, cluster := range clusters {
		wg.Add(1)
		lc := cluster
		go func() {
			defer wg.Done()
			lc.Cleanup()
		}()
	}
	wg.Wait()
}

func (c *TestCluster) Cleanup() {
	c.Logger.Info("cleaning up vault cluster")
	for _, core := range c.Cores {
		core.CoreConfig.Logger.SetLevel(log.Error)
	}

	wg := &sync.WaitGroup{}
	for _, core := range c.Cores {
		wg.Add(1)
		lc := core

		go func() {
			defer wg.Done()
			if err := lc.stop(); err != nil {
				lc.Logger().Error("error during cleanup", "error", err)
			}
		}()
	}

	wg.Wait()

	// Remove any temp dir that exists
	if c.TempDir != "" {
		os.RemoveAll(c.TempDir)
	}

	// Give time to actually shut down/clean up before the next test
	time.Sleep(time.Second)
	if c.CleanupFunc != nil {
		c.CleanupFunc()
	}
}

func (c *TestCluster) ensureCoresSealed() error {
	for _, core := range c.Cores {
		if err := core.Shutdown(); err != nil {
			return err
		}
		timeout := time.Now().Add(60 * time.Second)
		for {
			if time.Now().After(timeout) {
				return fmt.Errorf("timeout waiting for core to seal")
			}
			if core.Sealed() {
				break
			}
			time.Sleep(250 * time.Millisecond)
		}
	}
	return nil
}

func SetReplicationFailureMode(core *TestClusterCore, mode uint32) {
	atomic.StoreUint32(core.Core.replicationFailure, mode)
}

type TestListener struct {
	net.Listener
	Address *net.TCPAddr
}

type TestClusterCore struct {
	*Core
	CoreConfig           *CoreConfig
	Client               *api.Client
	Handler              http.Handler
	Address              *net.TCPAddr
	Listeners            []*TestListener
	ReloadFuncs          *map[string][]reloadutil.ReloadFunc
	ReloadFuncsLock      *sync.RWMutex
	Server               *http.Server
	ServerCert           *x509.Certificate
	ServerCertBytes      []byte
	ServerCertPEM        []byte
	ServerKey            *ecdsa.PrivateKey
	ServerKeyPEM         []byte
	TLSConfig            *tls.Config
	UnderlyingStorage    physical.Backend
	UnderlyingRawStorage physical.Backend
	Barrier              SecurityBarrier
	NodeID               string
}

type PhysicalBackendBundle struct {
	Backend   physical.Backend
	HABackend physical.HABackend
	Cleanup   func()
}

type TestClusterOptions struct {
	KeepStandbysSealed       bool
	SkipInit                 bool
	HandlerFunc              func(*HandlerProperties) http.Handler
	DefaultHandlerProperties HandlerProperties

	// BaseListenAddress is used to explicitly assign ports in sequence to the
	// listener of each core.  It shoud be a string of the form
	// "127.0.0.1:20000"
	//
	// WARNING: Using an explicitly assigned port above 30000 may clash with
	// ephemeral ports that have been assigned by the OS in other tests.  The
	// use of explictly assigned ports below 30000 is strongly recommended.
	// In addition, you should be careful to use explictly assigned ports that
	// do not clash with any other explicitly assigned ports in other tests.
	BaseListenAddress string

	// BaseClusterListenPort is used to explicitly assign ports in sequence to
	// the cluster listener of each core.  If BaseClusterListenPort is
	// specified, then BaseListenAddress must also be specified.  Each cluster
	// listener will use the same host as the one specified in
	// BaseListenAddress.
	//
	// WARNING: Using an explicitly assigned port above 30000 may clash with
	// ephemeral ports that have been assigned by the OS in other tests.  The
	// use of explictly assigned ports below 30000 is strongly recommended.
	// In addition, you should be careful to use explictly assigned ports that
	// do not clash with any other explicitly assigned ports in other tests.
	BaseClusterListenPort int

	NumCores int
	SealFunc func() Seal
	Logger   log.Logger
	TempDir  string
	CACert   []byte
	CAKey    *ecdsa.PrivateKey
	// PhysicalFactory is used to create backends.
	// The int argument is the index of the core within the cluster, i.e. first
	// core in cluster will have 0, second 1, etc.
	// If the backend is shared across the cluster (i.e. is not Raft) then it
	// should return nil when coreIdx != 0.
	PhysicalFactory func(t testing.T, coreIdx int, logger log.Logger) *PhysicalBackendBundle
	// FirstCoreNumber is used to assign a unique number to each core within
	// a multi-cluster setup.
	FirstCoreNumber   int
	RequireClientAuth bool
	// SetupFunc is called after the cluster is started.
	SetupFunc      func(t testing.T, c *TestCluster)
	PR1103Disabled bool

	// ClusterLayers are used to override the default cluster connection layer
	ClusterLayers cluster.NetworkLayerSet

	// RaftAddressProvider is used to set the raft ServerAddressProvider on
	// each core.
	//
	// If SkipInit is true, then RaftAddressProvider has no effect.
	// RaftAddressProvider should only be specified if the underlying physical
	// storage is Raft.
	RaftAddressProvider raftlib.ServerAddressProvider
<<<<<<< HEAD

	// JoinRaftFollowers specifies that each follower core will be joined to
	// the raft cluster just before it is unsealed in InitializeCores().
	//
	// If SkipInit is true, then JoinRaftFollowers has no effect.
	// JoinRaftFollowers should only be specified if the underlying physical
	// storage is Raft.
	JoinRaftFollowers bool
=======
>>>>>>> cf8eaacd
}

var DefaultNumCores = 3

type certInfo struct {
	cert      *x509.Certificate
	certPEM   []byte
	certBytes []byte
	key       *ecdsa.PrivateKey
	keyPEM    []byte
}

type TestLogger struct {
	log.Logger
	Path string
	File *os.File
}

func NewTestLogger(t testing.T) *TestLogger {
	var logDir = os.Getenv("VAULT_TEST_LOG_DIR")
	if logDir == "" {
		return &TestLogger{
			Logger: logging.NewVaultLogger(log.Trace).Named(t.Name()),
		}
	}

	logFileName := filepath.Join(logDir, t.Name()+".log")
	// t.Name may include slashes.
	dir, _ := filepath.Split(logFileName)
	if err := os.MkdirAll(dir, 0755); err != nil {
		t.Fatal(err)
	}
	logFile, err := os.Create(logFileName)
	if err != nil {
		t.Fatal(err)
	}

	return &TestLogger{
		Path:   logFileName,
		File:   logFile,
		Logger: logging.NewVaultLoggerWithWriter(logFile, log.Trace),
	}
}

// NewTestCluster creates a new test cluster based on the provided core config
// and test cluster options.
//
// N.B. Even though a single base CoreConfig is provided, NewTestCluster will instantiate a
// core config for each core it creates. If separate seal per core is desired, opts.SealFunc
// can be provided to generate a seal for each one. Otherwise, the provided base.Seal will be
// shared among cores. NewCore's default behavior is to generate a new DefaultSeal if the
// provided Seal in coreConfig (i.e. base.Seal) is nil.
//
// If opts.Logger is provided, it takes precedence and will be used as the cluster
// logger and will be the basis for each core's logger.  If no opts.Logger is
// given, one will be generated based on t.Name() for the cluster logger, and if
// no base.Logger is given will also be used as the basis for each core's logger.
func NewTestCluster(t testing.T, base *CoreConfig, opts *TestClusterOptions) *TestCluster {
	var err error

	var numCores int
	if opts == nil || opts.NumCores == 0 {
		numCores = DefaultNumCores
	} else {
		numCores = opts.NumCores
	}

	certIPs := []net.IP{
		net.IPv6loopback,
		net.ParseIP("127.0.0.1"),
	}
	var baseAddr *net.TCPAddr
	if opts != nil && opts.BaseListenAddress != "" {
		baseAddr, err = net.ResolveTCPAddr("tcp", opts.BaseListenAddress)
		if err != nil {
			t.Fatal("could not parse given base IP")
		}
		certIPs = append(certIPs, baseAddr.IP)
	} else {
		baseAddr = &net.TCPAddr{
			IP:   net.ParseIP("127.0.0.1"),
			Port: 0,
		}
	}

	var testCluster TestCluster
	testCluster.base = base

	switch {
	case opts != nil && opts.Logger != nil:
		testCluster.Logger = opts.Logger
	default:
		testCluster.Logger = NewTestLogger(t)
	}

	if opts != nil && opts.TempDir != "" {
		if _, err := os.Stat(opts.TempDir); os.IsNotExist(err) {
			if err := os.MkdirAll(opts.TempDir, 0700); err != nil {
				t.Fatal(err)
			}
		}
		testCluster.TempDir = opts.TempDir
	} else {
		tempDir, err := ioutil.TempDir("", "vault-test-cluster-")
		if err != nil {
			t.Fatal(err)
		}
		testCluster.TempDir = tempDir
	}

	var caKey *ecdsa.PrivateKey
	if opts != nil && opts.CAKey != nil {
		caKey = opts.CAKey
	} else {
		caKey, err = ecdsa.GenerateKey(elliptic.P256(), rand.Reader)
		if err != nil {
			t.Fatal(err)
		}
	}
	testCluster.CAKey = caKey
	var caBytes []byte
	if opts != nil && len(opts.CACert) > 0 {
		caBytes = opts.CACert
	} else {
		caCertTemplate := &x509.Certificate{
			Subject: pkix.Name{
				CommonName: "localhost",
			},
			DNSNames:              []string{"localhost"},
			IPAddresses:           certIPs,
			KeyUsage:              x509.KeyUsage(x509.KeyUsageCertSign | x509.KeyUsageCRLSign),
			SerialNumber:          big.NewInt(mathrand.Int63()),
			NotBefore:             time.Now().Add(-30 * time.Second),
			NotAfter:              time.Now().Add(262980 * time.Hour),
			BasicConstraintsValid: true,
			IsCA:                  true,
		}
		caBytes, err = x509.CreateCertificate(rand.Reader, caCertTemplate, caCertTemplate, caKey.Public(), caKey)
		if err != nil {
			t.Fatal(err)
		}
	}
	caCert, err := x509.ParseCertificate(caBytes)
	if err != nil {
		t.Fatal(err)
	}
	testCluster.CACert = caCert
	testCluster.CACertBytes = caBytes
	testCluster.RootCAs = x509.NewCertPool()
	testCluster.RootCAs.AddCert(caCert)
	caCertPEMBlock := &pem.Block{
		Type:  "CERTIFICATE",
		Bytes: caBytes,
	}
	testCluster.CACertPEM = pem.EncodeToMemory(caCertPEMBlock)
	testCluster.CACertPEMFile = filepath.Join(testCluster.TempDir, "ca_cert.pem")
	err = ioutil.WriteFile(testCluster.CACertPEMFile, testCluster.CACertPEM, 0755)
	if err != nil {
		t.Fatal(err)
	}
	marshaledCAKey, err := x509.MarshalECPrivateKey(caKey)
	if err != nil {
		t.Fatal(err)
	}
	caKeyPEMBlock := &pem.Block{
		Type:  "EC PRIVATE KEY",
		Bytes: marshaledCAKey,
	}
	testCluster.CAKeyPEM = pem.EncodeToMemory(caKeyPEMBlock)
	err = ioutil.WriteFile(filepath.Join(testCluster.TempDir, "ca_key.pem"), testCluster.CAKeyPEM, 0755)
	if err != nil {
		t.Fatal(err)
	}

	var certInfoSlice []*certInfo

	//
	// Certs generation
	//
	for i := 0; i < numCores; i++ {
		key, err := ecdsa.GenerateKey(elliptic.P256(), rand.Reader)
		if err != nil {
			t.Fatal(err)
		}
		certTemplate := &x509.Certificate{
			Subject: pkix.Name{
				CommonName: "localhost",
			},
			// Include host.docker.internal for the sake of benchmark-vault running on MacOS/Windows.
			// This allows Prometheus running in docker to scrape the cluster for metrics.
			DNSNames:    []string{"localhost", "host.docker.internal"},
			IPAddresses: certIPs,
			ExtKeyUsage: []x509.ExtKeyUsage{
				x509.ExtKeyUsageServerAuth,
				x509.ExtKeyUsageClientAuth,
			},
			KeyUsage:     x509.KeyUsageDigitalSignature | x509.KeyUsageKeyEncipherment | x509.KeyUsageKeyAgreement,
			SerialNumber: big.NewInt(mathrand.Int63()),
			NotBefore:    time.Now().Add(-30 * time.Second),
			NotAfter:     time.Now().Add(262980 * time.Hour),
		}
		certBytes, err := x509.CreateCertificate(rand.Reader, certTemplate, caCert, key.Public(), caKey)
		if err != nil {
			t.Fatal(err)
		}
		cert, err := x509.ParseCertificate(certBytes)
		if err != nil {
			t.Fatal(err)
		}
		certPEMBlock := &pem.Block{
			Type:  "CERTIFICATE",
			Bytes: certBytes,
		}
		certPEM := pem.EncodeToMemory(certPEMBlock)
		marshaledKey, err := x509.MarshalECPrivateKey(key)
		if err != nil {
			t.Fatal(err)
		}
		keyPEMBlock := &pem.Block{
			Type:  "EC PRIVATE KEY",
			Bytes: marshaledKey,
		}
		keyPEM := pem.EncodeToMemory(keyPEMBlock)

		certInfoSlice = append(certInfoSlice, &certInfo{
			cert:      cert,
			certPEM:   certPEM,
			certBytes: certBytes,
			key:       key,
			keyPEM:    keyPEM,
		})
	}

	//
	// Listener setup
	//
	addresses := []*net.TCPAddr{}
	listeners := [][]*TestListener{}
	servers := []*http.Server{}
	handlers := []http.Handler{}
	tlsConfigs := []*tls.Config{}
	certGetters := []*reloadutil.CertificateGetter{}
	for i := 0; i < numCores; i++ {

		addr := &net.TCPAddr{
			IP:   baseAddr.IP,
			Port: 0,
		}
		if baseAddr.Port != 0 {
			addr.Port = baseAddr.Port + i
		}

		ln, err := net.ListenTCP("tcp", addr)
		if err != nil {
			t.Fatal(err)
		}
		addresses = append(addresses, addr)

		certFile := filepath.Join(testCluster.TempDir, fmt.Sprintf("node%d_port_%d_cert.pem", i+1, ln.Addr().(*net.TCPAddr).Port))
		keyFile := filepath.Join(testCluster.TempDir, fmt.Sprintf("node%d_port_%d_key.pem", i+1, ln.Addr().(*net.TCPAddr).Port))
		err = ioutil.WriteFile(certFile, certInfoSlice[i].certPEM, 0755)
		if err != nil {
			t.Fatal(err)
		}
		err = ioutil.WriteFile(keyFile, certInfoSlice[i].keyPEM, 0755)
		if err != nil {
			t.Fatal(err)
		}
		tlsCert, err := tls.X509KeyPair(certInfoSlice[i].certPEM, certInfoSlice[i].keyPEM)
		if err != nil {
			t.Fatal(err)
		}
		certGetter := reloadutil.NewCertificateGetter(certFile, keyFile, "")
		certGetters = append(certGetters, certGetter)
		certGetter.Reload()
		tlsConfig := &tls.Config{
			Certificates:   []tls.Certificate{tlsCert},
			RootCAs:        testCluster.RootCAs,
			ClientCAs:      testCluster.RootCAs,
			ClientAuth:     tls.RequestClientCert,
			NextProtos:     []string{"h2", "http/1.1"},
			GetCertificate: certGetter.GetCertificate,
		}
		if opts != nil && opts.RequireClientAuth {
			tlsConfig.ClientAuth = tls.RequireAndVerifyClientCert
			testCluster.ClientAuthRequired = true
		}
		tlsConfig.BuildNameToCertificate()
		tlsConfigs = append(tlsConfigs, tlsConfig)
		lns := []*TestListener{&TestListener{
			Listener: tls.NewListener(ln, tlsConfig),
			Address:  ln.Addr().(*net.TCPAddr),
		},
		}
		listeners = append(listeners, lns)
		var handler http.Handler = http.NewServeMux()
		handlers = append(handlers, handler)
		server := &http.Server{
			Handler:  handler,
			ErrorLog: testCluster.Logger.StandardLogger(nil),
		}
		servers = append(servers, server)
	}

	// Create three cores with the same physical and different redirect/cluster
	// addrs.
	// N.B.: On OSX, instead of random ports, it assigns new ports to new
	// listeners sequentially. Aside from being a bad idea in a security sense,
	// it also broke tests that assumed it was OK to just use the port above
	// the redirect addr. This has now been changed to 105 ports above, but if
	// we ever do more than three nodes in a cluster it may need to be bumped.
	// Note: it's 105 so that we don't conflict with a running Consul by
	// default.
	coreConfig := &CoreConfig{
		LogicalBackends:    make(map[string]logical.Factory),
		CredentialBackends: make(map[string]logical.Factory),
		AuditBackends:      make(map[string]audit.Factory),
		RedirectAddr:       fmt.Sprintf("https://127.0.0.1:%d", listeners[0][0].Address.Port),
		ClusterAddr:        "https://127.0.0.1:0",
		DisableMlock:       true,
		EnableUI:           true,
		EnableRaw:          true,
		BuiltinRegistry:    NewMockBuiltinRegistry(),
	}

	if base != nil {
		coreConfig.RawConfig = base.RawConfig
		coreConfig.DisableCache = base.DisableCache
		coreConfig.EnableUI = base.EnableUI
		coreConfig.DefaultLeaseTTL = base.DefaultLeaseTTL
		coreConfig.MaxLeaseTTL = base.MaxLeaseTTL
		coreConfig.CacheSize = base.CacheSize
		coreConfig.PluginDirectory = base.PluginDirectory
		coreConfig.Seal = base.Seal
		coreConfig.UnwrapSeal = base.UnwrapSeal
		coreConfig.DevToken = base.DevToken
		coreConfig.EnableRaw = base.EnableRaw
		coreConfig.DisableSealWrap = base.DisableSealWrap
		coreConfig.DevLicenseDuration = base.DevLicenseDuration
		coreConfig.DisableCache = base.DisableCache
		coreConfig.LicensingConfig = base.LicensingConfig
		coreConfig.DisablePerformanceStandby = base.DisablePerformanceStandby
		coreConfig.MetricsHelper = base.MetricsHelper
		coreConfig.SecureRandomReader = base.SecureRandomReader
		if base.BuiltinRegistry != nil {
			coreConfig.BuiltinRegistry = base.BuiltinRegistry
		}

		if !coreConfig.DisableMlock {
			base.DisableMlock = false
		}

		if base.Physical != nil {
			coreConfig.Physical = base.Physical
		}

		if base.HAPhysical != nil {
			coreConfig.HAPhysical = base.HAPhysical
		}

		// Used to set something non-working to test fallback
		switch base.ClusterAddr {
		case "empty":
			coreConfig.ClusterAddr = ""
		case "":
		default:
			coreConfig.ClusterAddr = base.ClusterAddr
		}

		if base.LogicalBackends != nil {
			for k, v := range base.LogicalBackends {
				coreConfig.LogicalBackends[k] = v
			}
		}
		if base.CredentialBackends != nil {
			for k, v := range base.CredentialBackends {
				coreConfig.CredentialBackends[k] = v
			}
		}
		if base.AuditBackends != nil {
			for k, v := range base.AuditBackends {
				coreConfig.AuditBackends[k] = v
			}
		}
		if base.Logger != nil {
			coreConfig.Logger = base.Logger
		}

		coreConfig.ClusterCipherSuites = base.ClusterCipherSuites

		coreConfig.DisableCache = base.DisableCache

		coreConfig.DevToken = base.DevToken
		coreConfig.CounterSyncInterval = base.CounterSyncInterval
		coreConfig.RecoveryMode = base.RecoveryMode
	}

	if coreConfig.RawConfig == nil {
		c := new(server.Config)
		c.SharedConfig = &configutil.SharedConfig{LogFormat: logging.UnspecifiedFormat.String()}
		coreConfig.RawConfig = c
	}

	addAuditBackend := len(coreConfig.AuditBackends) == 0
	if addAuditBackend {
		AddNoopAudit(coreConfig, nil)
	}

	if coreConfig.Physical == nil && (opts == nil || opts.PhysicalFactory == nil) {
		coreConfig.Physical, err = physInmem.NewInmem(nil, testCluster.Logger)
		if err != nil {
			t.Fatal(err)
		}
	}
	if coreConfig.HAPhysical == nil && (opts == nil || opts.PhysicalFactory == nil) {
		haPhys, err := physInmem.NewInmemHA(nil, testCluster.Logger)
		if err != nil {
			t.Fatal(err)
		}
		coreConfig.HAPhysical = haPhys.(physical.HABackend)
	}

	pubKey, priKey, err := testGenerateCoreKeys()
	if err != nil {
		t.Fatalf("err: %v", err)
	}
	testCluster.pubKey = pubKey
	testCluster.priKey = priKey

	// Create cores
	testCluster.cleanupFuncs = []func(){}
	cores := []*Core{}
	coreConfigs := []*CoreConfig{}

	for i := 0; i < numCores; i++ {
		cleanup, c, localConfig, handler := testCluster.newCore(t, i, coreConfig, opts, listeners[i], pubKey)

		testCluster.cleanupFuncs = append(testCluster.cleanupFuncs, cleanup)
		cores = append(cores, c)
		coreConfigs = append(coreConfigs, &localConfig)

		if handler != nil {
			handlers[i] = handler
			servers[i].Handler = handlers[i]
		}
	}

	// Clustering setup
	for i := 0; i < numCores; i++ {
		testCluster.setupClusterListener(t, i, cores[i], coreConfigs[i], opts, listeners[i], handlers[i])
	}

	// Create TestClusterCores
	var ret []*TestClusterCore
	for i := 0; i < numCores; i++ {

		tcc := &TestClusterCore{
			Core:                 cores[i],
			CoreConfig:           coreConfigs[i],
			ServerKey:            certInfoSlice[i].key,
			ServerKeyPEM:         certInfoSlice[i].keyPEM,
			ServerCert:           certInfoSlice[i].cert,
			ServerCertBytes:      certInfoSlice[i].certBytes,
			ServerCertPEM:        certInfoSlice[i].certPEM,
			Address:              addresses[i],
			Listeners:            listeners[i],
			Handler:              handlers[i],
			Server:               servers[i],
			TLSConfig:            tlsConfigs[i],
			Barrier:              cores[i].barrier,
			NodeID:               fmt.Sprintf("core-%d", i),
			UnderlyingRawStorage: coreConfigs[i].Physical,
		}
		tcc.ReloadFuncs = &cores[i].reloadFuncs
		tcc.ReloadFuncsLock = &cores[i].reloadFuncsLock
		tcc.ReloadFuncsLock.Lock()
		(*tcc.ReloadFuncs)["listener|tcp"] = []reloadutil.ReloadFunc{certGetters[i].Reload}
		tcc.ReloadFuncsLock.Unlock()

		testAdjustTestCore(base, tcc)

		ret = append(ret, tcc)
	}
	testCluster.Cores = ret

	// Initialize cores
	if opts == nil || !opts.SkipInit {
		testCluster.initCores(t, opts, addAuditBackend)
	}

	// Assign clients
	for i := 0; i < numCores; i++ {
		testCluster.Cores[i].Client =
			testCluster.getAPIClient(t, opts, listeners[i][0].Address.Port, tlsConfigs[i])
	}

	// Extra Setup
	for _, tcc := range testCluster.Cores {
		testExtraTestCoreSetup(t, priKey, tcc)
	}

	// Cleanup
	testCluster.CleanupFunc = func() {
		for _, c := range testCluster.cleanupFuncs {
			c()
		}
		if l, ok := testCluster.Logger.(*TestLogger); ok {
			if t.Failed() {
				_ = l.File.Close()
			} else {
				_ = os.Remove(l.Path)
			}
		}
	}

	// Setup
	if opts != nil {
		if opts.SetupFunc != nil {
			testCluster.SetupFunc = func() {
				opts.SetupFunc(t, &testCluster)
			}
		}
	}

	return &testCluster
}

// StopCore performs an orderly shutdown of a core.
func (cluster *TestCluster) StopCore(t testing.T, idx int) {
	t.Helper()

	if idx < 0 || idx > len(cluster.Cores) {
		t.Fatalf("invalid core index %d", idx)
	}
	tcc := cluster.Cores[idx]
	tcc.Logger().Info("stopping core", "core", idx)

	// Stop listeners and call Shutdown()
	if err := tcc.stop(); err != nil {
		t.Fatal(err)
	}

	// Run cleanup
	cluster.cleanupFuncs[idx]()
}

// Restart a TestClusterCore that was stopped, by replacing the
// underlying Core.
<<<<<<< HEAD
func (cluster *TestCluster) RestartCore(t testing.T, idx int, opts *TestClusterOptions) {
=======
func (cluster *TestCluster) StartCore(t testing.T, idx int, opts *TestClusterOptions) {
>>>>>>> cf8eaacd
	t.Helper()

	if idx < 0 || idx > len(cluster.Cores) {
		t.Fatalf("invalid core index %d", idx)
	}
	tcc := cluster.Cores[idx]
	tcc.Logger().Info("restarting core", "core", idx)

	// Set up listeners
	ln, err := net.ListenTCP("tcp", tcc.Address)
	if err != nil {
		t.Fatal(err)
	}
	tcc.Listeners = []*TestListener{&TestListener{
		Listener: tls.NewListener(ln, tcc.TLSConfig),
		Address:  ln.Addr().(*net.TCPAddr),
	},
	}

	tcc.Handler = http.NewServeMux()
	tcc.Server = &http.Server{
		Handler:  tcc.Handler,
		ErrorLog: cluster.Logger.StandardLogger(nil),
	}

	// Create a new Core
	cleanup, newCore, localConfig, coreHandler := cluster.newCore(
		t, idx, tcc.CoreConfig, opts, tcc.Listeners, cluster.pubKey)
	if coreHandler != nil {
		tcc.Handler = coreHandler
		tcc.Server.Handler = coreHandler
	}

	cluster.cleanupFuncs[idx] = cleanup
	tcc.Core = newCore
	tcc.CoreConfig = &localConfig
	tcc.UnderlyingRawStorage = localConfig.Physical

	cluster.setupClusterListener(
		t, idx, newCore, tcc.CoreConfig,
		opts, tcc.Listeners, tcc.Handler)

	tcc.Client = cluster.getAPIClient(t, opts, tcc.Listeners[0].Address.Port, tcc.TLSConfig)

	testAdjustTestCore(cluster.base, tcc)
	testExtraTestCoreSetup(t, cluster.priKey, tcc)

	// Start listeners
	for _, ln := range tcc.Listeners {
		tcc.Logger().Info("starting listener for core", "port", ln.Address.Port)
		go tcc.Server.Serve(ln)
	}

	tcc.Logger().Info("restarted test core", "core", idx)
}

func (testCluster *TestCluster) newCore(
	t testing.T, idx int, coreConfig *CoreConfig,
	opts *TestClusterOptions, listeners []*TestListener, pubKey interface{},
) (func(), *Core, CoreConfig, http.Handler) {

	localConfig := *coreConfig
	cleanupFunc := func() {}
	var handler http.Handler

	var disablePR1103 bool
	if opts != nil && opts.PR1103Disabled {
		disablePR1103 = true
	}

	var firstCoreNumber int
	if opts != nil {
		firstCoreNumber = opts.FirstCoreNumber
	}

	localConfig.RedirectAddr = fmt.Sprintf("https://127.0.0.1:%d", listeners[0].Address.Port)

	// if opts.SealFunc is provided, use that to generate a seal for the config instead
	if opts != nil && opts.SealFunc != nil {
		localConfig.Seal = opts.SealFunc()
	}

	if coreConfig.Logger == nil || (opts != nil && opts.Logger != nil) {
		localConfig.Logger = testCluster.Logger.Named(fmt.Sprintf("core%d", idx))
	}
	if opts != nil && opts.PhysicalFactory != nil {
		physBundle := opts.PhysicalFactory(t, idx, localConfig.Logger)
		switch {
		case physBundle == nil && coreConfig.Physical != nil:
		case physBundle == nil && coreConfig.Physical == nil:
			t.Fatal("PhysicalFactory produced no physical and none in CoreConfig")
		case physBundle != nil:
			testCluster.Logger.Info("created physical backend", "instance", idx)
			coreConfig.Physical = physBundle.Backend
			localConfig.Physical = physBundle.Backend
<<<<<<< HEAD
			//base.Physical = physBundle.Backend
=======
>>>>>>> cf8eaacd
			haBackend := physBundle.HABackend
			if haBackend == nil {
				if ha, ok := physBundle.Backend.(physical.HABackend); ok {
					haBackend = ha
				}
			}
			coreConfig.HAPhysical = haBackend
			localConfig.HAPhysical = haBackend
			if physBundle.Cleanup != nil {
				cleanupFunc = physBundle.Cleanup
			}
		}
	}
<<<<<<< HEAD

	if opts != nil && opts.ClusterLayers != nil {
		localConfig.ClusterNetworkLayer = opts.ClusterLayers.Layers()[idx]
	}

=======

	if opts != nil && opts.ClusterLayers != nil {
		localConfig.ClusterNetworkLayer = opts.ClusterLayers.Layers()[idx]
	}

>>>>>>> cf8eaacd
	switch {
	case localConfig.LicensingConfig != nil:
		if pubKey != nil {
			localConfig.LicensingConfig.AdditionalPublicKeys = append(localConfig.LicensingConfig.AdditionalPublicKeys, pubKey.(ed25519.PublicKey))
		}
	default:
		localConfig.LicensingConfig = testGetLicensingConfig(pubKey)
	}

	if localConfig.MetricsHelper == nil {
		inm := metrics.NewInmemSink(10*time.Second, time.Minute)
		metrics.DefaultInmemSignal(inm)
		localConfig.MetricsHelper = metricsutil.NewMetricsHelper(inm, false)
	}

	c, err := NewCore(&localConfig)
	if err != nil {
		t.Fatalf("err: %v", err)
	}
	c.coreNumber = firstCoreNumber + idx
	c.PR1103disabled = disablePR1103
	if opts != nil && opts.HandlerFunc != nil {
		props := opts.DefaultHandlerProperties
		props.Core = c
		if props.ListenerConfig != nil && props.ListenerConfig.MaxRequestDuration == 0 {
			props.ListenerConfig.MaxRequestDuration = DefaultMaxRequestDuration
		}
		handler = opts.HandlerFunc(&props)
	}

	// Set this in case the Seal was manually set before the core was
	// created
	if localConfig.Seal != nil {
		localConfig.Seal.SetCore(c)
	}

	return cleanupFunc, c, localConfig, handler
}

func (testCluster *TestCluster) setupClusterListener(
	t testing.T, idx int, core *Core, coreConfig *CoreConfig,
	opts *TestClusterOptions, listeners []*TestListener, handler http.Handler) {

	if coreConfig.ClusterAddr == "" {
		return
	}

	clusterAddrGen := func(lns []*TestListener, port int) []*net.TCPAddr {
		ret := make([]*net.TCPAddr, len(lns))
		for i, ln := range lns {
			ret[i] = &net.TCPAddr{
				IP:   ln.Address.IP,
				Port: port,
			}
		}
		return ret
	}

	baseClusterListenPort := 0
	if opts != nil && opts.BaseClusterListenPort != 0 {
		if opts.BaseListenAddress == "" {
			t.Fatal("BaseListenAddress is not specified")
		}
		baseClusterListenPort = opts.BaseClusterListenPort
	}

	port := 0
	if baseClusterListenPort != 0 {
		port = baseClusterListenPort + idx
	}
	core.Logger().Info("assigning cluster listener for test core", "core", idx, "port", port)
	core.SetClusterListenerAddrs(clusterAddrGen(listeners, port))
	core.SetClusterHandler(handler)
}

func (tc *TestCluster) initCores(t testing.T, opts *TestClusterOptions, addAuditBackend bool) {

	leader := tc.Cores[0]

	bKeys, rKeys, root := TestCoreInitClusterWrapperSetup(t, leader.Core, leader.Handler)
	barrierKeys, _ := copystructure.Copy(bKeys)
	tc.BarrierKeys = barrierKeys.([][]byte)
	recoveryKeys, _ := copystructure.Copy(rKeys)
	tc.RecoveryKeys = recoveryKeys.([][]byte)
	tc.RootToken = root

	// Write root token and barrier keys
	err := ioutil.WriteFile(filepath.Join(tc.TempDir, "root_token"), []byte(root), 0755)
	if err != nil {
		t.Fatal(err)
	}
	var buf bytes.Buffer
	for i, key := range tc.BarrierKeys {
		buf.Write([]byte(base64.StdEncoding.EncodeToString(key)))
		if i < len(tc.BarrierKeys)-1 {
			buf.WriteRune('\n')
		}
	}
	err = ioutil.WriteFile(filepath.Join(tc.TempDir, "barrier_keys"), buf.Bytes(), 0755)
	if err != nil {
		t.Fatal(err)
	}
	for i, key := range tc.RecoveryKeys {
		buf.Write([]byte(base64.StdEncoding.EncodeToString(key)))
		if i < len(tc.RecoveryKeys)-1 {
			buf.WriteRune('\n')
		}
	}
	err = ioutil.WriteFile(filepath.Join(tc.TempDir, "recovery_keys"), buf.Bytes(), 0755)
	if err != nil {
		t.Fatal(err)
	}

	// Unseal first core
	for _, key := range bKeys {
		if _, err := leader.Core.Unseal(TestKeyCopy(key)); err != nil {
			t.Fatalf("unseal err: %s", err)
		}
	}

	ctx := context.Background()

	// If stored keys is supported, the above will no no-op, so trigger auto-unseal
	// using stored keys to try to unseal
	if err := leader.Core.UnsealWithStoredKeys(ctx); err != nil {
		t.Fatal(err)
	}

	// Verify unsealed
	if leader.Core.Sealed() {
		t.Fatal("should not be sealed")
	}

	TestWaitActive(t, leader.Core)

	// Existing tests rely on this; we can make a toggle to disable it
	// later if we want
	kvReq := &logical.Request{
		Operation:   logical.UpdateOperation,
		ClientToken: tc.RootToken,
		Path:        "sys/mounts/secret",
		Data: map[string]interface{}{
			"type":        "kv",
			"path":        "secret/",
			"description": "key/value secret storage",
			"options": map[string]string{
				"version": "1",
			},
		},
	}
	resp, err := leader.Core.HandleRequest(namespace.RootContext(ctx), kvReq)
	if err != nil {
		t.Fatal(err)
	}
	if resp.IsError() {
		t.Fatal(err)
	}

	cfg, err := leader.Core.seal.BarrierConfig(ctx)
	if err != nil {
		t.Fatal(err)
	}

	// Unseal other cores unless otherwise specified
	numCores := len(tc.Cores)
	if (opts == nil || !opts.KeepStandbysSealed) && numCores > 1 {
		for i := 1; i < numCores; i++ {
			tc.Cores[i].Core.seal.SetCachedBarrierConfig(cfg)
			for _, key := range bKeys {
				if _, err := tc.Cores[i].Core.Unseal(TestKeyCopy(key)); err != nil {
					t.Fatalf("unseal err: %s", err)
				}
			}

			// If stored keys is supported, the above will no no-op, so trigger auto-unseal
			// using stored keys
			if err := tc.Cores[i].Core.UnsealWithStoredKeys(ctx); err != nil {
				t.Fatal(err)
			}
		}

		// Let them come fully up to standby
		time.Sleep(2 * time.Second)

		// Ensure cluster connection info is populated.
		// Other cores should not come up as leaders.
		for i := 1; i < numCores; i++ {
			isLeader, _, _, err := tc.Cores[i].Core.Leader()
			if err != nil {
				t.Fatal(err)
			}
			if isLeader {
				t.Fatalf("core[%d] should not be leader", i)
			}
		}
	}

	//
	// Set test cluster core(s) and test cluster
	//
	cluster, err := leader.Core.Cluster(context.Background())
	if err != nil {
		t.Fatal(err)
	}
	tc.ID = cluster.ID

	if addAuditBackend {
		// Enable auditing.
		auditReq := &logical.Request{
			Operation:   logical.UpdateOperation,
			ClientToken: tc.RootToken,
			Path:        "sys/audit/noop",
			Data: map[string]interface{}{
				"type": "noop",
			},
		}
		resp, err = leader.Core.HandleRequest(namespace.RootContext(ctx), auditReq)
		if err != nil {
			t.Fatal(err)
		}

		if resp.IsError() {
			t.Fatal(err)
		}
	}

}

func (testCluster *TestCluster) getAPIClient(
	t testing.T, opts *TestClusterOptions,
	port int, tlsConfig *tls.Config) *api.Client {

	transport := cleanhttp.DefaultPooledTransport()
	transport.TLSClientConfig = tlsConfig.Clone()
	if err := http2.ConfigureTransport(transport); err != nil {
		t.Fatal(err)
	}
	client := &http.Client{
		Transport: transport,
		CheckRedirect: func(*http.Request, []*http.Request) error {
			// This can of course be overridden per-test by using its own client
			return fmt.Errorf("redirects not allowed in these tests")
		},
	}
	config := api.DefaultConfig()
	if config.Error != nil {
		t.Fatal(config.Error)
	}
	config.Address = fmt.Sprintf("https://127.0.0.1:%d", port)
	config.HttpClient = client
	config.MaxRetries = 0
	apiClient, err := api.NewClient(config)
	if err != nil {
		t.Fatal(err)
	}
	if opts == nil || !opts.SkipInit {
		apiClient.SetToken(testCluster.RootToken)
	}
	return apiClient
}

func NewMockBuiltinRegistry() *mockBuiltinRegistry {
	return &mockBuiltinRegistry{
		forTesting: map[string]consts.PluginType{
			"mysql-database-plugin":      consts.PluginTypeDatabase,
			"postgresql-database-plugin": consts.PluginTypeDatabase,
		},
	}
}

type mockBuiltinRegistry struct {
	forTesting map[string]consts.PluginType
}

func (m *mockBuiltinRegistry) Get(name string, pluginType consts.PluginType) (func() (interface{}, error), bool) {
	testPluginType, ok := m.forTesting[name]
	if !ok {
		return nil, false
	}
	if pluginType != testPluginType {
		return nil, false
	}
	if name == "postgresql-database-plugin" {
		return dbPostgres.New, true
	}
	return dbMysql.New(dbMysql.MetadataLen, dbMysql.MetadataLen, dbMysql.UsernameLen), true
}

// Keys only supports getting a realistic list of the keys for database plugins.
func (m *mockBuiltinRegistry) Keys(pluginType consts.PluginType) []string {
	if pluginType != consts.PluginTypeDatabase {
		return []string{}
	}
	/*
		This is a hard-coded reproduction of the db plugin keys in helper/builtinplugins/registry.go.
		The registry isn't directly used because it causes import cycles.
	*/
	return []string{
		"mysql-database-plugin",
		"mysql-aurora-database-plugin",
		"mysql-rds-database-plugin",
		"mysql-legacy-database-plugin",
		"postgresql-database-plugin",
		"elasticsearch-database-plugin",
		"mssql-database-plugin",
		"cassandra-database-plugin",
		"mongodb-database-plugin",
		"mongodbatlas-database-plugin",
		"hana-database-plugin",
		"influxdb-database-plugin",
		"redshift-database-plugin",
	}
}

func (m *mockBuiltinRegistry) Contains(name string, pluginType consts.PluginType) bool {
	return false
}

type NoopAudit struct {
	Config         *audit.BackendConfig
	ReqErr         error
	ReqAuth        []*logical.Auth
	Req            []*logical.Request
	ReqHeaders     []map[string][]string
	ReqNonHMACKeys []string
	ReqErrs        []error

	RespErr            error
	RespAuth           []*logical.Auth
	RespReq            []*logical.Request
	Resp               []*logical.Response
	RespNonHMACKeys    []string
	RespReqNonHMACKeys []string
	RespErrs           []error

	salt      *salt.Salt
	saltMutex sync.RWMutex
}

func (n *NoopAudit) LogRequest(ctx context.Context, in *logical.LogInput) error {
	n.ReqAuth = append(n.ReqAuth, in.Auth)
	n.Req = append(n.Req, in.Request)
	n.ReqHeaders = append(n.ReqHeaders, in.Request.Headers)
	n.ReqNonHMACKeys = in.NonHMACReqDataKeys
	n.ReqErrs = append(n.ReqErrs, in.OuterErr)
	return n.ReqErr
}

func (n *NoopAudit) LogResponse(ctx context.Context, in *logical.LogInput) error {
	n.RespAuth = append(n.RespAuth, in.Auth)
	n.RespReq = append(n.RespReq, in.Request)
	n.Resp = append(n.Resp, in.Response)
	n.RespErrs = append(n.RespErrs, in.OuterErr)

	if in.Response != nil {
		n.RespNonHMACKeys = in.NonHMACRespDataKeys
		n.RespReqNonHMACKeys = in.NonHMACReqDataKeys
	}

	return n.RespErr
}

func (n *NoopAudit) Salt(ctx context.Context) (*salt.Salt, error) {
	n.saltMutex.RLock()
	if n.salt != nil {
		defer n.saltMutex.RUnlock()
		return n.salt, nil
	}
	n.saltMutex.RUnlock()
	n.saltMutex.Lock()
	defer n.saltMutex.Unlock()
	if n.salt != nil {
		return n.salt, nil
	}
	salt, err := salt.NewSalt(ctx, n.Config.SaltView, n.Config.SaltConfig)
	if err != nil {
		return nil, err
	}
	n.salt = salt
	return salt, nil
}

func (n *NoopAudit) GetHash(ctx context.Context, data string) (string, error) {
	salt, err := n.Salt(ctx)
	if err != nil {
		return "", err
	}
	return salt.GetIdentifiedHMAC(data), nil
}

func (n *NoopAudit) Reload(ctx context.Context) error {
	return nil
}

func (n *NoopAudit) Invalidate(ctx context.Context) {
	n.saltMutex.Lock()
	defer n.saltMutex.Unlock()
	n.salt = nil
}<|MERGE_RESOLUTION|>--- conflicted
+++ resolved
@@ -33,10 +33,6 @@
 	"golang.org/x/net/http2"
 
 	cleanhttp "github.com/hashicorp/go-cleanhttp"
-<<<<<<< HEAD
-	hclog "github.com/hashicorp/go-hclog"
-=======
->>>>>>> cf8eaacd
 	log "github.com/hashicorp/go-hclog"
 	raftlib "github.com/hashicorp/raft"
 	"github.com/hashicorp/vault/api"
@@ -1038,17 +1034,6 @@
 	// RaftAddressProvider should only be specified if the underlying physical
 	// storage is Raft.
 	RaftAddressProvider raftlib.ServerAddressProvider
-<<<<<<< HEAD
-
-	// JoinRaftFollowers specifies that each follower core will be joined to
-	// the raft cluster just before it is unsealed in InitializeCores().
-	//
-	// If SkipInit is true, then JoinRaftFollowers has no effect.
-	// JoinRaftFollowers should only be specified if the underlying physical
-	// storage is Raft.
-	JoinRaftFollowers bool
-=======
->>>>>>> cf8eaacd
 }
 
 var DefaultNumCores = 3
@@ -1597,11 +1582,7 @@
 
 // Restart a TestClusterCore that was stopped, by replacing the
 // underlying Core.
-<<<<<<< HEAD
-func (cluster *TestCluster) RestartCore(t testing.T, idx int, opts *TestClusterOptions) {
-=======
 func (cluster *TestCluster) StartCore(t testing.T, idx int, opts *TestClusterOptions) {
->>>>>>> cf8eaacd
 	t.Helper()
 
 	if idx < 0 || idx > len(cluster.Cores) {
@@ -1697,10 +1678,6 @@
 			testCluster.Logger.Info("created physical backend", "instance", idx)
 			coreConfig.Physical = physBundle.Backend
 			localConfig.Physical = physBundle.Backend
-<<<<<<< HEAD
-			//base.Physical = physBundle.Backend
-=======
->>>>>>> cf8eaacd
 			haBackend := physBundle.HABackend
 			if haBackend == nil {
 				if ha, ok := physBundle.Backend.(physical.HABackend); ok {
@@ -1714,19 +1691,11 @@
 			}
 		}
 	}
-<<<<<<< HEAD
 
 	if opts != nil && opts.ClusterLayers != nil {
 		localConfig.ClusterNetworkLayer = opts.ClusterLayers.Layers()[idx]
 	}
 
-=======
-
-	if opts != nil && opts.ClusterLayers != nil {
-		localConfig.ClusterNetworkLayer = opts.ClusterLayers.Layers()[idx]
-	}
-
->>>>>>> cf8eaacd
 	switch {
 	case localConfig.LicensingConfig != nil:
 		if pubKey != nil {
